--- conflicted
+++ resolved
@@ -1,13 +1,6 @@
-<<<<<<< HEAD
-/* This Source Code Form is subject to the terms of the Mozilla Public 
-*  License, v. 2.0. If a copy of the MPL was not distributed with this 
-*  file, You can obtain one at http://mozilla.org/MPL/2.0/. */
-
-=======
 /* This Source Code Form is subject to the terms of the Mozilla Public
-*  License, v. 2.0. If a copy of the MPL was not distributed with this 
-*  file, You can obtain one at http://mozilla.org/MPL/2.0/.*/
->>>>>>> d575a044
+ * License, v. 2.0. If a copy of the MPL was not distributed with this 
+ * file, You can obtain one at http://mozilla.org/MPL/2.0/. */
 
 #ifndef UA_LOG_H_
 #define UA_LOG_H_
@@ -59,11 +52,7 @@
 typedef void (*UA_Logger)(UA_LogLevel level, UA_LogCategory category,
                           const char *msg, va_list args);
 
-<<<<<<< HEAD
-static inline void
-=======
 static UA_INLINE void
->>>>>>> d575a044
 UA_LOG_TRACE(UA_Logger logger, UA_LogCategory category, const char *msg, ...) {
 #if UA_LOGLEVEL <= 100
     if(logger) {
@@ -74,11 +63,7 @@
 #endif
 }
 
-<<<<<<< HEAD
-static inline void
-=======
 static UA_INLINE void
->>>>>>> d575a044
 UA_LOG_DEBUG(UA_Logger logger, UA_LogCategory category, const char *msg, ...) {
 #if UA_LOGLEVEL <= 200
     if(logger) {
@@ -89,11 +74,7 @@
 #endif
 }
 
-<<<<<<< HEAD
-static inline void
-=======
 static UA_INLINE void
->>>>>>> d575a044
 UA_LOG_INFO(UA_Logger logger, UA_LogCategory category, const char *msg, ...) {
 #if UA_LOGLEVEL <= 300
     if(logger) {
@@ -104,11 +85,7 @@
 #endif
 }
 
-<<<<<<< HEAD
-static inline void
-=======
 static UA_INLINE void
->>>>>>> d575a044
 UA_LOG_WARNING(UA_Logger logger, UA_LogCategory category, const char *msg, ...) {
 #if UA_LOGLEVEL <= 400
     if(logger) {
@@ -119,11 +96,7 @@
 #endif
 }
 
-<<<<<<< HEAD
-static inline void
-=======
 static UA_INLINE void
->>>>>>> d575a044
 UA_LOG_ERROR(UA_Logger logger, UA_LogCategory category, const char *msg, ...) {
 #if UA_LOGLEVEL <= 500
     if(logger) {
@@ -134,11 +107,7 @@
 #endif
 }
 
-<<<<<<< HEAD
-static inline void
-=======
 static UA_INLINE void
->>>>>>> d575a044
 UA_LOG_FATAL(UA_Logger logger, UA_LogCategory category, const char *msg, ...) {
 #if UA_LOGLEVEL <= 600
     if(logger) {
