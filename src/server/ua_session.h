--- conflicted
+++ resolved
@@ -13,11 +13,7 @@
 #endif
 
 #include "ua_securechannel.h"
-<<<<<<< HEAD
-#include "../deps/queue.h"
-=======
 #include "ua_util.h"
->>>>>>> 148562d6
 
 #define UA_MAXCONTINUATIONPOINTS 5
 
