cmake_minimum_required(VERSION 3.0)
project(open62541)
# set(CMAKE_VERBOSE_MAKEFILE ON)

set(CMAKE_MODULE_PATH "${PROJECT_SOURCE_DIR}/tools/cmake")
find_package(PythonInterp REQUIRED)
find_package(Git)

set(MDNSD_LOGLEVEL 300 CACHE STRING "Level at which logs shall be reported" FORCE)

#############################
# Compiled binaries folders #
#############################

set(CMAKE_RUNTIME_OUTPUT_DIRECTORY ${CMAKE_BINARY_DIR}/bin)
set(CMAKE_LIBRARY_OUTPUT_DIRECTORY ${CMAKE_BINARY_DIR}/bin)
set(CMAKE_ARCHIVE_OUTPUT_DIRECTORY ${CMAKE_BINARY_DIR}/bin)

#################
# Cmake modules #
#################

include(AssignSourceGroup)

###########
# Version #
###########

set(OPEN62541_VER_MAJOR 0)
set(OPEN62541_VER_MINOR 2)
set(OPEN62541_VER_PATCH 0)
set(OPEN62541_VER_LABEL "-rc2") # Appended to the X.Y.Z version format. For example "-rc1" or an empty string

# Set OPEN62541_VER_COMMIT
if(GIT_FOUND)
  execute_process(COMMAND ${GIT_EXECUTABLE} describe --always --tags
                  RESULT_VARIABLE res_var OUTPUT_VARIABLE GIT_COM_ID WORKING_DIRECTORY ${CMAKE_SOURCE_DIR})
    if(${res_var} EQUAL 0)
        string(REPLACE "\n" "" OPEN62541_VER_COMMIT ${GIT_COM_ID} )
    endif()
endif()
<<<<<<< HEAD
if("${OPEN62541_VER_COMMIT}" STREQUAL "")
=======
if(NOT ${OPEN62541_VER_COMMIT} OR ${OPEN62541_VER_COMMIT} STREQUAL "")
>>>>>>> d3337226
    set(OPEN62541_VER_COMMIT "undefined")
endif()

############
# Settings #
############

# Set default build type.
if(NOT CMAKE_BUILD_TYPE)
    message(STATUS "CMAKE_BUILD_TYPE not given; setting to 'Debug'")
    set(CMAKE_BUILD_TYPE "Debug" CACHE STRING "Choose the type of build" FORCE)
endif()

# Options
set(UA_LOGLEVEL 300 CACHE STRING "Level at which logs shall be reported")
option(UA_ENABLE_METHODCALLS "Enable the Method service set" ON)
option(UA_ENABLE_NODEMANAGEMENT "Enable dynamic addition and removal of nodes at runtime" ON)
option(UA_ENABLE_SUBSCRIPTIONS "Enable subscriptions support." ON)
option(UA_ENABLE_DISCOVERY "Enable Discovery Service (LDS)" ON)
option(UA_ENABLE_DISCOVERY_MULTICAST "Enable Discovery Service with multicast support (LDS-ME)" OFF)
# Semaphores/file system may not be available on embedded devices. It can be disabled with the following option
option(UA_ENABLE_DISCOVERY_SEMAPHORE "Enable Discovery Semaphore support" ON)
mark_as_advanced(UA_ENABLE_DISCOVERY_SEMAPHORE)
option(UA_ENABLE_AMALGAMATION "Concatenate the library to a single file open62541.h/.c" OFF)
option(UA_ENABLE_COVERAGE "Enable gcov coverage" OFF)
option(BUILD_SHARED_LIBS "Enable building of shared libraries (dll/so)" OFF)

if(UA_ENABLE_COVERAGE)
  set(CMAKE_BUILD_TYPE DEBUG)
  set(CMAKE_C_FLAGS "${CMAKE_C_FLAGS} -fprofile-arcs -ftest-coverage")
  set(CMAKE_EXE_LINKER_FLAGS "${CMAKE_EXE_LINKER_FLAGS} -fprofile-arcs -ftest-coverage -lgcov")
  set(CMAKE_SHARED_LINKER_FLAGS "${CMAKE_SHARED_LINKER_FLAGS} -fprofile-arcs -ftest-coverage")
endif()

if(UA_ENABLE_DISCOVERY_MULTICAST AND NOT UA_ENABLE_DISCOVERY)
    MESSAGE(WARNING "UA_ENABLE_DISCOVERY_MULTICAST is enabled, but not UA_ENABLE_DISCOVERY. UA_ENABLE_DISCOVERY_MULTICAST will be set to OFF")
    SET(UA_ENABLE_DISCOVERY_MULTICAST OFF CACHE BOOL "Enable Discovery Service with multicast support (LDS-ME)" FORCE)
endif()

# Advanced options
option(UA_ENABLE_MULTITHREADING "Enable multithreading (experimental)" OFF)
mark_as_advanced(UA_ENABLE_MULTITHREADING)

option(UA_ENABLE_STATUSCODE_DESCRIPTIONS "Enable conversion of StatusCode to human-readable error message" ON)
mark_as_advanced(UA_ENABLE_STATUSCODE_DESCRIPTIONS)

option(UA_ENABLE_TYPENAMES "Add the type and member names to the UA_DataType structure" ON)
mark_as_advanced(UA_ENABLE_TYPENAMES)

option(UA_ENABLE_EMBEDDED_LIBC "Use a custom implementation of some libc functions that might be missing on embedded targets (e.g. string handling)." OFF)
mark_as_advanced(UA_ENABLE_EMBEDDED_LIBC)

option(UA_ENABLE_DETERMINISTIC_RNG "Do not seed the random number generator (e.g. for unit tests)." OFF)
mark_as_advanced(UA_ENABLE_DETERMINISTIC_RNG)

option(UA_ENABLE_GENERATE_NAMESPACE0 "Generate and load UA XML Namespace 0 definition (experimental)" OFF)
mark_as_advanced(UA_ENABLE_GENERATE_NAMESPACE0)

option(UA_ENABLE_EXTERNAL_NAMESPACES "Enable namespace handling by an external component (experimental)" OFF)
mark_as_advanced(UA_ENABLE_EXTERNAL_NAMESPACES)

option(UA_ENABLE_VALGRIND_UNIT_TESTS "Use Valgrind to detect memory leaks when running the unit tests" OFF)
mark_as_advanced(UA_ENABLE_VALGRIND_UNIT_TESTS)

option(UA_ENABLE_NONSTANDARD_STATELESS "Enable stateless extension (non-standard)" OFF)
mark_as_advanced(UA_ENABLE_NONSTANDARD_STATELESS)

option(UA_ENABLE_NONSTANDARD_UDP "Enable udp extension (non-standard)" OFF)
mark_as_advanced(UA_ENABLE_NONSTANDARD_UDP)
if(UA_ENABLE_NONSTANDARD_UDP)
  set(UA_ENABLE_NONSTANDARD_STATELESS ON)
endif()

# Build Targets
option(UA_BUILD_EXAMPLES "Build example servers and clients" OFF)
option(UA_BUILD_UNIT_TESTS "Build the unit tests" OFF)
option(UA_BUILD_EXAMPLES_NODESET_COMPILER "Generate an OPC UA information model from a nodeset XML (experimental)" OFF)

# Advanced Build Targets
option(UA_BUILD_SELFSIGNED_CERTIFICATE "Generate self-signed certificate" OFF)
mark_as_advanced(UA_BUILD_SELFSIGNED_CERTIFICATE)

# Building shared libs (dll, so). This option is written into ua_config.h.
set(UA_DYNAMIC_LINKING OFF)
if(BUILD_SHARED_LIBS)
  set(UA_DYNAMIC_LINKING ON)
  if (UA_ENABLE_DISCOVERY_MULTICAST)
      set(MDNSD_DYNAMIC_LINKING ON)
  endif()
endif()

# Force compilation with as C++
option(UA_COMPILE_AS_CXX "Force compilation with a C++ compiler" OFF)
mark_as_advanced(UA_COMPILE_AS_CXX)

#####################
# Compiler Settings #
#####################

list(APPEND open62541_LIBRARIES "") # Collect libraries

if(NOT UA_COMPILE_AS_CXX AND (CMAKE_COMPILER_IS_GNUCC OR "x${CMAKE_C_COMPILER_ID}" STREQUAL "xClang"))
    # Compiler
    add_definitions(-std=c99 -pipe -Wall -Wextra -Werror -Wformat -Wno-unused-parameter
                    -Wno-unused-function -Wno-unused-label -Wpointer-arith -Wreturn-type -Wsign-compare
                    -Wmultichar -Wstrict-overflow -Wcast-qual -Wmissing-prototypes -Wstrict-prototypes
                    -Winit-self -Wuninitialized -Wformat-security -Wformat-nonliteral)
     if(NOT WIN32 AND NOT CYGWIN AND NOT QNXNTO)
        add_definitions(-Wshadow -Wconversion -fvisibility=hidden -fPIC)
     endif()

    # Linker
    set(CMAKE_SHARED_LIBRARY_LINK_C_FLAGS "") # cmake sets -rdynamic by default

    # Debug
    if(CMAKE_BUILD_TYPE STREQUAL "Debug")
        # add_definitions(-fsanitize=address)
        # list(APPEND open62541_LIBRARIES asan)
        # add_definitions(-fsanitize=undefined)
        # list(APPEND open62541_LIBRARIES ubsan)
    endif()

    # Strip release builds
    if(CMAKE_BUILD_TYPE STREQUAL "MinSizeRel" OR CMAKE_BUILD_TYPE STREQUAL "Release")
        add_definitions(-ffunction-sections -fdata-sections -fno-stack-protector -fno-unwind-tables
                        -fno-asynchronous-unwind-tables -fno-math-errno -fmerge-all-constants -fno-ident)
        set(CMAKE_C_LINK_FLAGS "${CMAKE_C_LINK_FLAGS} -s")
        set(CMAKE_SHARED_LINKER_FLAGS "${CMAKE_SHARED_LINKER_FLAGS} -s")
        if(APPLE)
            set(CMAKE_C_LINK_FLAGS "${CMAKE_C_LINK_FLAGS} -Wl,-dead_strip")
            set(CMAKE_SHARED_LINKER_FLAGS "${CMAKE_SHARED_LINKER_FLAGS} -Wl,-dead_strip")
        else()
            set(CMAKE_C_LINK_FLAGS "${CMAKE_C_LINK_FLAGS} -Wl,--gc-sections")
            set(CMAKE_SHARED_LINKER_FLAGS "${CMAKE_SHARED_LINKER_FLAGS} -Wl,--gc-sections")
        endif()
        if(NOT WIN32 AND NOT CYGWIN AND NOT APPLE)
            # these settings reduce the binary size by ~2kb
            set(CMAKE_C_LINK_FLAGS "${CMAKE_C_LINK_FLAGS} -Wl,-z,norelro -Wl,--hash-style=gnu -Wl,--build-id=none")
        endif()
    endif()
endif()

if(APPLE)
    set(CMAKE_MACOSX_RPATH 1)
    set(CMAKE_C_FLAGS "${CMAKE_C_FLAGS} -D_DARWIN_C_SOURCE=1")
endif()

if(MSVC)
  set(CMAKE_C_FLAGS "${CMAKE_C_FLAGS} /W3 /WX") # Compiler warnings, error on warning
  set(CMAKE_C_FLAGS_RELEASE "${CMAKE_C_FLAGS_RELEASE} /MT")
  set(CMAKE_C_FLAGS_DEBUG "${CMAKE_C_FLAGS_DEBUG} /MTd")
endif()

#########################
# Generate Main Library #
#########################

file(MAKE_DIRECTORY "${PROJECT_BINARY_DIR}/src_generated")
configure_file("include/ua_config.h.in" "${PROJECT_BINARY_DIR}/src_generated/ua_config.h")
configure_file("include/open62541.pc.in" "${PROJECT_BINARY_DIR}/src_generated/open62541.pc" @ONLY)

if (UA_ENABLE_DISCOVERY_MULTICAST)
    configure_file("deps/mdnsd/libmdnsd/mdnsd_config.h.in" "${PROJECT_BINARY_DIR}/src_generated/mdnsd_config.h")
endif()
include_directories(${PROJECT_BINARY_DIR}/src_generated
                    ${PROJECT_SOURCE_DIR}/include
                    ${PROJECT_SOURCE_DIR}/deps)

set(exported_headers ${PROJECT_BINARY_DIR}/src_generated/ua_config.h
                     ${PROJECT_SOURCE_DIR}/deps/ms_stdint.h
                     ${PROJECT_SOURCE_DIR}/include/ua_constants.h
                     ${PROJECT_SOURCE_DIR}/include/ua_types.h
                     ${PROJECT_BINARY_DIR}/src_generated/ua_nodeids.h
                     ${PROJECT_BINARY_DIR}/src_generated/ua_types_generated.h
                     ${PROJECT_BINARY_DIR}/src_generated/ua_types_generated_handling.h
                     ${PROJECT_SOURCE_DIR}/include/ua_connection.h
                     ${PROJECT_SOURCE_DIR}/include/ua_job.h
                     ${PROJECT_SOURCE_DIR}/include/ua_log.h
                     ${PROJECT_SOURCE_DIR}/include/ua_server.h
                     ${PROJECT_SOURCE_DIR}/include/ua_client.h
                     ${PROJECT_SOURCE_DIR}/include/ua_client_highlevel.h
                     ${PROJECT_SOURCE_DIR}/plugins/ua_network_tcp.h
                     ${PROJECT_SOURCE_DIR}/plugins/ua_accesscontrol_default.h
                     ${PROJECT_SOURCE_DIR}/plugins/ua_log_stdout.h
                     ${PROJECT_SOURCE_DIR}/plugins/ua_config_standard.h
)
set(internal_headers ${PROJECT_SOURCE_DIR}/deps/queue.h
                     ${PROJECT_SOURCE_DIR}/deps/pcg_basic.h
                     ${PROJECT_SOURCE_DIR}/deps/libc_time.h
                     ${PROJECT_SOURCE_DIR}/src/ua_util.h
                     ${PROJECT_SOURCE_DIR}/src/ua_types_encoding_binary.h
                     ${PROJECT_BINARY_DIR}/src_generated/ua_types_generated_encoding_binary.h
                     ${PROJECT_BINARY_DIR}/src_generated/ua_transport_generated.h
                     ${PROJECT_BINARY_DIR}/src_generated/ua_transport_generated_handling.h
                     ${PROJECT_BINARY_DIR}/src_generated/ua_transport_generated_encoding_binary.h
                     ${PROJECT_SOURCE_DIR}/src/ua_connection_internal.h
                     ${PROJECT_SOURCE_DIR}/src/ua_securechannel.h
                     ${PROJECT_SOURCE_DIR}/src/server/ua_nodes.h
                     ${PROJECT_SOURCE_DIR}/src/ua_session.h
                     ${PROJECT_SOURCE_DIR}/src/ua_timer.h
                     ${PROJECT_SOURCE_DIR}/src/server/ua_subscription.h
                     ${PROJECT_SOURCE_DIR}/src/server/ua_nodestore.h
                     ${PROJECT_SOURCE_DIR}/src/server/ua_session_manager.h
                     ${PROJECT_SOURCE_DIR}/src/server/ua_securechannel_manager.h
                     ${PROJECT_SOURCE_DIR}/src/server/ua_server_internal.h
                     ${PROJECT_SOURCE_DIR}/src/server/ua_services.h
                     ${PROJECT_SOURCE_DIR}/src/client/ua_client_internal.h
)
set(lib_sources ${PROJECT_SOURCE_DIR}/src/ua_types.c
                ${PROJECT_SOURCE_DIR}/src/ua_types_encoding_binary.c
                ${PROJECT_BINARY_DIR}/src_generated/ua_types_generated.c
                ${PROJECT_BINARY_DIR}/src_generated/ua_transport_generated.c
                ${PROJECT_SOURCE_DIR}/src/ua_util.c
                ${PROJECT_SOURCE_DIR}/src/ua_connection.c
                ${PROJECT_SOURCE_DIR}/src/ua_securechannel.c
                ${PROJECT_SOURCE_DIR}/src/ua_session.c
                ${PROJECT_SOURCE_DIR}/src/ua_timer.c
                ${PROJECT_SOURCE_DIR}/src/server/ua_server.c
                ${PROJECT_SOURCE_DIR}/src/server/ua_server_discovery.c
                ${PROJECT_SOURCE_DIR}/src/server/ua_server_ns0.c
                ${PROJECT_SOURCE_DIR}/src/server/ua_server_binary.c
                ${PROJECT_SOURCE_DIR}/src/server/ua_server_utils.c
                ${PROJECT_SOURCE_DIR}/src/server/ua_server_worker.c
                ${PROJECT_SOURCE_DIR}/src/server/ua_securechannel_manager.c
                ${PROJECT_SOURCE_DIR}/src/server/ua_session_manager.c
                ${PROJECT_SOURCE_DIR}/src/server/ua_nodes.c
                # nodestores
                ${PROJECT_SOURCE_DIR}/src/server/ua_nodestore.c
                ${PROJECT_SOURCE_DIR}/src/server/ua_nodestore_concurrent.c
                # services
                ${PROJECT_SOURCE_DIR}/src/server/ua_services_discovery.c
                ${PROJECT_SOURCE_DIR}/src/server/ua_services_discovery_multicast.c
                ${PROJECT_SOURCE_DIR}/src/server/ua_services_securechannel.c
                ${PROJECT_SOURCE_DIR}/src/server/ua_services_session.c
                ${PROJECT_SOURCE_DIR}/src/server/ua_services_attribute.c
                ${PROJECT_SOURCE_DIR}/src/server/ua_services_nodemanagement.c
                ${PROJECT_SOURCE_DIR}/src/server/ua_services_view.c
                # method call
                ${PROJECT_SOURCE_DIR}/src/server/ua_services_call.c
                # subscriptions
                ${PROJECT_SOURCE_DIR}/src/server/ua_subscription.c
                ${PROJECT_SOURCE_DIR}/src/server/ua_services_subscription.c
                # client
                ${PROJECT_SOURCE_DIR}/src/client/ua_client.c
                ${PROJECT_SOURCE_DIR}/src/client/ua_client_discovery.c
                ${PROJECT_SOURCE_DIR}/src/client/ua_client_highlevel.c
                ${PROJECT_SOURCE_DIR}/src/client/ua_client_highlevel_subscriptions.c
                # plugins and dependencies
                ${PROJECT_SOURCE_DIR}/plugins/ua_network_tcp.c
                ${PROJECT_SOURCE_DIR}/plugins/ua_accesscontrol_default.c
                ${PROJECT_SOURCE_DIR}/plugins/ua_clock.c
                ${PROJECT_SOURCE_DIR}/plugins/ua_log_stdout.c
                ${PROJECT_SOURCE_DIR}/plugins/ua_config_standard.c
                ${PROJECT_SOURCE_DIR}/deps/libc_time.c
                ${PROJECT_SOURCE_DIR}/deps/pcg_basic.c
)
                ##TODO: make client stuff optional

if(UA_ENABLE_EMBEDDED_LIBC)
  list(APPEND lib_sources ${PROJECT_SOURCE_DIR}/deps/libc_string.c)
endif()

if(UA_ENABLE_GENERATE_NAMESPACE0)
  set(GENERATE_NAMESPACE0_FILE "Opc.Ua.NodeSet2.xml" CACHE STRING "Namespace definition XML file")
  set_property(CACHE GENERATE_NAMESPACE0_FILE PROPERTY STRINGS Opc.Ua.NodeSet2.xml Opc.Ua.NodeSet2.Minimal.xml)
  list(APPEND internal_headers ${PROJECT_BINARY_DIR}/src_generated/ua_namespaceinit_generated.h)
  list(APPEND lib_sources ${PROJECT_BINARY_DIR}/src_generated/ua_namespaceinit_generated.c)
endif()

if(UA_ENABLE_EXTERNAL_NAMESPACES)
    list(APPEND exported_headers ${PROJECT_SOURCE_DIR}/include/ua_server_external_ns.h)
endif()
if(UA_ENABLE_NONSTANDARD_UDP)
    list(APPEND exported_headers ${PROJECT_SOURCE_DIR}/plugins/ua_network_udp.h)
endif()

if (UA_ENABLE_DISCOVERY_MULTICAST)
    # prepend in list, otherwise it complains that winsock2.h has to be included before windows.h
    set(internal_headers "${PROJECT_BINARY_DIR}/src_generated/mdnsd_config.h" ${PROJECT_SOURCE_DIR}/deps/mdnsd/libmdnsd/1035.h  ${PROJECT_SOURCE_DIR}/deps/mdnsd/libmdnsd/xht.h ${PROJECT_SOURCE_DIR}/deps/mdnsd/libmdnsd/sdtxt.h ${PROJECT_SOURCE_DIR}/deps/mdnsd/libmdnsd/mdnsd.h ${internal_headers} )
    list(APPEND internal_headers ${PROJECT_SOURCE_DIR}/src/server/ua_mdns_internal.h)
    set(lib_sources ${PROJECT_SOURCE_DIR}/src/server/ua_mdns.c ${PROJECT_SOURCE_DIR}/deps/mdnsd/libmdnsd/1035.c ${PROJECT_SOURCE_DIR}/deps/mdnsd/libmdnsd/xht.c ${PROJECT_SOURCE_DIR}/deps/mdnsd/libmdnsd/sdtxt.c ${PROJECT_SOURCE_DIR}/deps/mdnsd/libmdnsd/mdnsd.c ${lib_sources})
endif()

#########################
# Generate source files #
#########################

# standard data types
add_custom_command(OUTPUT ${PROJECT_BINARY_DIR}/src_generated/ua_types_generated.c
                          ${PROJECT_BINARY_DIR}/src_generated/ua_types_generated.h
                          ${PROJECT_BINARY_DIR}/src_generated/ua_types_generated_handling.h
                          ${PROJECT_BINARY_DIR}/src_generated/ua_types_generated_encoding_binary.h
                   PRE_BUILD
                   COMMAND ${PYTHON_EXECUTABLE} ${PROJECT_SOURCE_DIR}/tools/generate_datatypes.py
                           --typedescriptions ${PROJECT_SOURCE_DIR}/tools/schema/NodeIds.csv
                           --selected_types=${PROJECT_SOURCE_DIR}/tools/schema/datatypes_minimal.txt
                           ${PROJECT_SOURCE_DIR}/tools/schema/Opc.Ua.Types.bsd ${PROJECT_BINARY_DIR}/src_generated/ua_types
                   DEPENDS ${CMAKE_CURRENT_SOURCE_DIR}/tools/generate_datatypes.py
                           ${PROJECT_SOURCE_DIR}/tools/schema/datatypes_minimal.txt
                           ${CMAKE_CURRENT_SOURCE_DIR}/tools/schema/Opc.Ua.Types.bsd
                           ${CMAKE_CURRENT_SOURCE_DIR}/tools/schema/NodeIds.csv)

# transport data types
add_custom_command(OUTPUT ${PROJECT_BINARY_DIR}/src_generated/ua_transport_generated.c
                          ${PROJECT_BINARY_DIR}/src_generated/ua_transport_generated.h
                          ${PROJECT_BINARY_DIR}/src_generated/ua_transport_generated_handling.h
                          ${PROJECT_BINARY_DIR}/src_generated/ua_transport_generated_encoding_binary.h
                   PRE_BUILD
                   COMMAND ${PYTHON_EXECUTABLE} ${PROJECT_SOURCE_DIR}/tools/generate_datatypes.py
                           --namespace=1 --selected_types=${PROJECT_SOURCE_DIR}/tools/schema/datatypes_transport.txt
                           ${PROJECT_SOURCE_DIR}/tools/schema/Opc.Ua.Types.bsd
                           ${PROJECT_SOURCE_DIR}/tools/schema/Custom.Opc.Ua.Transport.bsd
                           ${PROJECT_BINARY_DIR}/src_generated/ua_transport
                   DEPENDS ${CMAKE_CURRENT_SOURCE_DIR}/tools/generate_datatypes.py
                           ${PROJECT_SOURCE_DIR}/tools/schema/datatypes_transport.txt
                           ${CMAKE_CURRENT_SOURCE_DIR}/tools/schema/Custom.Opc.Ua.Transport.bsd)

# nodeids
add_custom_command(OUTPUT ${PROJECT_BINARY_DIR}/src_generated/ua_nodeids.h
                   PRE_BUILD
                   COMMAND ${PYTHON_EXECUTABLE} ${PROJECT_SOURCE_DIR}/tools/generate_nodeids.py
                           ${PROJECT_SOURCE_DIR}/tools/schema/NodeIds.csv ${PROJECT_BINARY_DIR}/src_generated/ua_nodeids
                   DEPENDS ${CMAKE_CURRENT_SOURCE_DIR}/tools/generate_nodeids.py
                           ${CMAKE_CURRENT_SOURCE_DIR}/tools/schema/NodeIds.csv)

# statuscode explanation
add_custom_command(OUTPUT ${PROJECT_BINARY_DIR}/src_generated/ua_statuscode_descriptions.c
        PRE_BUILD
        COMMAND ${PYTHON_EXECUTABLE} ${PROJECT_SOURCE_DIR}/tools/generate_statuscode_descriptions.py
        ${PROJECT_SOURCE_DIR}/tools/schema/Opc.Ua.StatusCodes.csv ${PROJECT_BINARY_DIR}/src_generated/ua_statuscode_descriptions
        DEPENDS ${CMAKE_CURRENT_SOURCE_DIR}/tools/generate_statuscode_descriptions.py
        ${CMAKE_CURRENT_SOURCE_DIR}/tools/schema/Opc.Ua.StatusCodes.csv)
list(APPEND lib_sources ${PROJECT_BINARY_DIR}/src_generated/ua_statuscode_descriptions.c)

# generated namespace 0
add_custom_command(OUTPUT ${PROJECT_BINARY_DIR}/src_generated/ua_namespaceinit_generated.c
                          ${PROJECT_BINARY_DIR}/src_generated/ua_namespaceinit_generated.h
                   PRE_BUILD
                   COMMAND ${PYTHON_EXECUTABLE} ${PROJECT_SOURCE_DIR}/tools/pyUANamespace/generate_open62541CCode.py
                           -i ${PROJECT_SOURCE_DIR}/tools/pyUANamespace/NodeID_AssumeExternal.txt
                           -s description -b ${PROJECT_SOURCE_DIR}/tools/pyUANamespace/NodeID_Blacklist.txt
                           ${PROJECT_SOURCE_DIR}/tools/schema/namespace0/${GENERATE_NAMESPACE0_FILE}
                           ${PROJECT_BINARY_DIR}/src_generated/ua_namespaceinit_generated
                   DEPENDS ${PROJECT_SOURCE_DIR}/tools/schema/namespace0/${GENERATE_NAMESPACE0_FILE}
                           ${PROJECT_SOURCE_DIR}/tools/pyUANamespace/generate_open62541CCode.py
                           ${PROJECT_SOURCE_DIR}/tools/pyUANamespace/open62541_MacroHelper.py
                           ${PROJECT_SOURCE_DIR}/tools/pyUANamespace/ua_builtin_types.py
                           ${PROJECT_SOURCE_DIR}/tools/pyUANamespace/ua_constants.py
                           ${PROJECT_SOURCE_DIR}/tools/pyUANamespace/ua_namespace.py
                           ${PROJECT_SOURCE_DIR}/tools/pyUANamespace/ua_node_types.py)

# single-file release
add_custom_command(OUTPUT ${PROJECT_BINARY_DIR}/open62541.h
                   PRE_BUILD
                   COMMAND ${PYTHON_EXECUTABLE} ${CMAKE_CURRENT_SOURCE_DIR}/tools/amalgamate.py
                           ${OPEN62541_VER_COMMIT} ${CMAKE_CURRENT_BINARY_DIR}/open62541.h ${exported_headers}
                   DEPENDS ${CMAKE_CURRENT_SOURCE_DIR}/tools/amalgamate.py
                           ${exported_headers}
                           ${internal_headers})

add_custom_command(OUTPUT ${PROJECT_BINARY_DIR}/open62541.c
                   PRE_BUILD
                   COMMAND ${PYTHON_EXECUTABLE} ${CMAKE_CURRENT_SOURCE_DIR}/tools/amalgamate.py
                           ${OPEN62541_VER_COMMIT} ${CMAKE_CURRENT_BINARY_DIR}/open62541.c ${internal_headers} ${lib_sources}
                   DEPENDS ${CMAKE_CURRENT_SOURCE_DIR}/tools/amalgamate.py ${internal_headers} ${lib_sources})

ADD_CUSTOM_TARGET(open625451_amalgamation DEPENDS ${PROJECT_BINARY_DIR}/open62541.h
                                                  ${PROJECT_BINARY_DIR}/open62541.c)

# example information model from nodeset xml
add_custom_command(OUTPUT ${PROJECT_BINARY_DIR}/src_generated/nodeset.h ${PROJECT_BINARY_DIR}/src_generated/nodeset.c
                  PRE_BUILD
                  COMMAND ${PYTHON_EXECUTABLE} ${PROJECT_SOURCE_DIR}/tools/pyUANamespace/generate_open62541CCode.py
                                                -i ${PROJECT_SOURCE_DIR}/tools/pyUANamespace/NodeID_Blacklist_FullNS0.txt
                                                ${PROJECT_SOURCE_DIR}/tools/schema/namespace0/Opc.Ua.NodeSet2.xml
                                                ${PROJECT_SOURCE_DIR}/examples/server_nodeset.xml
                                                ${PROJECT_BINARY_DIR}/src_generated/nodeset
                  DEPENDS ${PROJECT_SOURCE_DIR}/tools/pyUANamespace/generate_open62541CCode.py
                          ${PROJECT_SOURCE_DIR}/tools/pyUANamespace/open62541_MacroHelper.py
                          ${PROJECT_SOURCE_DIR}/tools/pyUANamespace/ua_builtin_types.py
                          ${PROJECT_SOURCE_DIR}/tools/pyUANamespace/ua_constants.py
                          ${PROJECT_SOURCE_DIR}/tools/pyUANamespace/ua_namespace.py
                          ${PROJECT_SOURCE_DIR}/tools/pyUANamespace/ua_node_types.py
                          ${PROJECT_SOURCE_DIR}/tools/pyUANamespace/NodeID_Blacklist_FullNS0.txt
                          ${PROJECT_SOURCE_DIR}/examples/server_nodeset.xml)

#####################
# Build the Library #
#####################

assign_source_group(${lib_sources})
assign_source_group(${internal_headers})
assign_source_group(${exported_headers})

if(UA_ENABLE_AMALGAMATION)
    add_library(open62541-object OBJECT ${PROJECT_BINARY_DIR}/open62541.c ${PROJECT_BINARY_DIR}/open62541.h)
    target_include_directories(open62541-object PRIVATE ${PROJECT_BINARY_DIR})
    if(UA_COMPILE_AS_CXX)
        set_source_files_properties(${PROJECT_BINARY_DIR}/open62541.c PROPERTIES LANGUAGE CXX)
    endif()
else()
    add_definitions(-DUA_NO_AMALGAMATION)
    add_library(open62541-object OBJECT ${lib_sources} ${internal_headers} ${exported_headers})
    target_include_directories(open62541-object PRIVATE ${PROJECT_SOURCE_DIR}/src ${PROJECT_SOURCE_DIR}/plugins)

    if(UA_COMPILE_AS_CXX)
        set_source_files_properties(${lib_sources} PROPERTIES LANGUAGE CXX)
    endif()
endif()
add_library(open62541 $<TARGET_OBJECTS:open62541-object>)
target_link_libraries(open62541 ${open62541_LIBRARIES})

target_compile_definitions(open62541-object PRIVATE -DUA_DYNAMIC_LINKING_EXPORT)
target_compile_definitions(open62541 PRIVATE -DUA_DYNAMIC_LINKING_EXPORT)

if (UA_ENABLE_DISCOVERY_MULTICAST)
    target_compile_definitions(open62541-object PRIVATE -DMDNSD_DYNAMIC_LINKING_EXPORT)
    target_compile_definitions(open62541 PRIVATE -DMDNSD_DYNAMIC_LINKING_EXPORT)
endif()

# Generate properly versioned shared library links on Linux
SET_TARGET_PROPERTIES(open62541 PROPERTIES SOVERSION 0 VERSION "${OPEN62541_VER_MAJOR}.${OPEN62541_VER_MINOR}.${OPEN62541_VER_PATCH}")

if(WIN32)
    target_link_libraries(open62541 ws2_32)
    if (UA_ENABLE_DISCOVERY_MULTICAST)
        target_link_libraries(open62541 iphlpapi) # for GetAdaptersAddresses
        list(APPEND open62541_LIBRARIES iphlpapi)
    endif()
endif()

##########################
# Build Selected Targets #
##########################

# always include, builds with make doc
add_subdirectory(doc)

if(UA_BUILD_EXAMPLES)
    add_subdirectory(examples)
endif()

if(UA_BUILD_UNIT_TESTS)
    target_compile_definitions(open62541-object PRIVATE UA_BUILD_UNIT_TESTS) # Export some internal functions
    enable_testing()
    add_subdirectory(tests)
endif()

if(UA_BUILD_EXAMPLES_NODESET_COMPILER)
  add_custom_target(generate_informationmodel ALL
                    DEPENDS ${PROJECT_BINARY_DIR}/src_generated/nodeset.h ${PROJECT_BINARY_DIR}/src_generated/nodeset.c)
endif()

############################
# Linting run (clang-tidy) #
############################

find_package(ClangTools)
add_custom_target(lint ${CLANG_TIDY_PROGRAM}
                  ${lib_sources}
                  -checks=cert-*,performance-*,readability-*,-readability-braces-around-statements
                  -warnings-as-errors=cert-*,performance-*,readability-*,-readability-braces-around-statements
                  --
                  -std=c99
                  -I${PROJECT_SOURCE_DIR}/include
                  -I${PROJECT_SOURCE_DIR}/plugins
                  -I${PROJECT_SOURCE_DIR}/deps
                  -I${PROJECT_SOURCE_DIR}/src
                  -I${PROJECT_SOURCE_DIR}/src/server
                  -I${PROJECT_SOURCE_DIR}/src/client
                  -I${PROJECT_BINARY_DIR}/src_generated
                  -DUA_NO_AMALGAMATION
                  DEPENDS ${lib_sources}
                  COMMENT "Run clang-tidy on the library")
add_dependencies(lint open62541)

##########################
# Installation           #
##########################
# invoke via `make install`
# specify install location with `-DCMAKE_INSTALL_PREFIX=xyz`
# Enable shared library with `-DBUILD_SHARED_LIBS=ON`

set(cmake_configfile_install lib/cmake)
set(target_install_dest_name "${cmake_configfile_install}/open62541Targets.cmake")
set(open62541_tools_dir share/open62541/tools)
set(open62541_deps_dir include/open62541/deps)

# export library (either static or shared depending on BUILD_SHARED_LIBS)
install(TARGETS open62541
        EXPORT open62541Targets
        LIBRARY DESTINATION lib
        ARCHIVE DESTINATION lib
        INCLUDES DESTINATION include/open62541 ${open62541_deps_dir})

include(CMakePackageConfigHelpers)
configure_package_config_file("${CMAKE_CURRENT_SOURCE_DIR}/tools/cmake/open62541-config.cmake.in"
                              "${CMAKE_CURRENT_BINARY_DIR}/cmake/open62541-config.cmake"
                              INSTALL_DESTINATION "${cmake_configfile_install}"
                              PATH_VARS target_install_dest_name open62541_tools_dir)

set(open62541_VERSION)
get_target_property(open62541_VERSION open62541 VERSION)

write_basic_package_version_file("${CMAKE_CURRENT_BINARY_DIR}/open62541ConfigVersion.cmake"
                                 VERSION ${open62541_VERSION}
                                 COMPATIBILITY AnyNewerVersion)

install(EXPORT open62541Targets
        FILE open62541Targets.cmake
        DESTINATION "${cmake_configfile_install}")

install(FILES "${CMAKE_CURRENT_BINARY_DIR}/cmake/open62541-config.cmake"
              "${CMAKE_CURRENT_BINARY_DIR}/open62541ConfigVersion.cmake"
        DESTINATION "${cmake_configfile_install}")


if(${CMAKE_SYSTEM_NAME} STREQUAL "Linux")
    install(FILES "${PROJECT_BINARY_DIR}/src_generated/open62541.pc"
            DESTINATION lib/pkgconfig)
endif()
# export amalgamated header open62541.h which is generated due to build of open62541-object
if(UA_ENABLE_AMALGAMATION)
    install(FILES ${PROJECT_BINARY_DIR}/open62541.h DESTINATION include/open62541)
endif()
install(DIRECTORY deps/ DESTINATION ${open62541_deps_dir})
install(DIRECTORY tools/ DESTINATION ${open62541_tools_dir} USE_SOURCE_PERMISSIONS)

##########################
# Packaging (DEB/RPM)    #
##########################
# invoke via `make package`

set(CPACK_GENERATOR "TGZ;DEB;RPM")
set(CPACK_PACKAGE_VENDOR "open62541 team")
set(CPACK_PACKAGE_DESCRIPTION_SUMMARY "OPC UA implementation")
set(CPACK_PACKAGE_DESCRIPTION "open62541 is a C-based library (linking with C++ projects is possible) with all necessary tools to implement dedicated OPC UA clients and servers, or to integrate OPC UA-based communication into existing applications.")
set(CPACK_PACKAGE_DESCRIPTION_FILE "${CMAKE_CURRENT_SOURCE_DIR}/README.md")
set(CPACK_RESOURCE_FILE_LICENSE "${CMAKE_CURRENT_SOURCE_DIR}/LICENSE")
set(CPACK_PACKAGE_VERSION_MAJOR "0")
set(CPACK_PACKAGE_VERSION_MINOR "2")
set(CPACK_PACKAGE_VERSION_PATCH "0")
set(CPACK_DEBIAN_PACKAGE_MAINTAINER "open62541 team") #required

include(CPack)

##################################
# Visual studio solution folders #
##################################

set_property(GLOBAL PROPERTY USE_FOLDERS ON)
set_property(GLOBAL PROPERTY PREDEFINED_TARGETS_FOLDER "_CmakePredifinedTargets")

set_target_properties(open62541 PROPERTIES FOLDER "open62541/lib")
set_target_properties(open62541-object PROPERTIES FOLDER "open62541/lib")
set_target_properties(lint PROPERTIES FOLDER "CodeAnalysis")<|MERGE_RESOLUTION|>--- conflicted
+++ resolved
@@ -39,11 +39,7 @@
         string(REPLACE "\n" "" OPEN62541_VER_COMMIT ${GIT_COM_ID} )
     endif()
 endif()
-<<<<<<< HEAD
-if("${OPEN62541_VER_COMMIT}" STREQUAL "")
-=======
 if(NOT ${OPEN62541_VER_COMMIT} OR ${OPEN62541_VER_COMMIT} STREQUAL "")
->>>>>>> d3337226
     set(OPEN62541_VER_COMMIT "undefined")
 endif()
 
