--- conflicted
+++ resolved
@@ -453,6 +453,7 @@
     UA_VariableTypeNode *variabletype = createVariableTypeNode(server, name, variabletypeid, parent, abstract);
     addNodeInternal(server, (UA_Node*)variabletype, UA_NODEID_NUMERIC(0, parent), nodeIdHasSubType);
 }
+
 UA_StatusCode
 UA_Server_addApplication(UA_Server *server, UA_ApplicationDescription* description, UA_UInt16 *availableNamespaces, size_t availableNamespacesSize){
     //adding application to the server
@@ -537,57 +538,11 @@
     UA_String_copy(&server->config.applicationDescription.applicationUri, &server->namespaces[1]);
     server->namespacesSize = 2;
 
-<<<<<<< HEAD
     UA_UInt16 *ns = UA_Array_new(2,&UA_TYPES[UA_TYPES_UINT16]);
     ns[0] = 0;
     ns[1] = 1;
     UA_Server_addApplication(server,&server->config.applicationDescription,ns,2);
     UA_Array_delete(ns,2,&UA_TYPES[UA_TYPES_UINT16]);
-=======
-    /* Create endpoints w/o endpointurl. It is added from the networklayers at startup */
-    server->endpointDescriptions = UA_Array_new(server->config.networkLayersSize,
-                                                &UA_TYPES[UA_TYPES_ENDPOINTDESCRIPTION]);
-    server->endpointDescriptionsSize = server->config.networkLayersSize;
-    for(size_t i = 0; i < server->config.networkLayersSize; i++) {
-        UA_EndpointDescription *endpoint = &server->endpointDescriptions[i];
-        endpoint->securityMode = UA_MESSAGESECURITYMODE_NONE;
-        endpoint->securityPolicyUri =
-            UA_STRING_ALLOC("http://opcfoundation.org/UA/SecurityPolicy#None");
-        endpoint->transportProfileUri =
-            UA_STRING_ALLOC("http://opcfoundation.org/UA-Profile/Transport/uatcp-uasc-uabinary");
-
-        size_t policies = 0;
-        if(server->config.enableAnonymousLogin)
-            policies++;
-        if(server->config.enableUsernamePasswordLogin)
-            policies++;
-        endpoint->userIdentityTokensSize = policies;
-        endpoint->userIdentityTokens = UA_Array_new(policies, &UA_TYPES[UA_TYPES_USERTOKENPOLICY]);
-
-        size_t currentIndex = 0;
-        if(server->config.enableAnonymousLogin) {
-            UA_UserTokenPolicy_init(&endpoint->userIdentityTokens[currentIndex]);
-            endpoint->userIdentityTokens[currentIndex].tokenType = UA_USERTOKENTYPE_ANONYMOUS;
-            endpoint->userIdentityTokens[currentIndex].policyId = UA_STRING_ALLOC(ANONYMOUS_POLICY);
-            currentIndex++;
-        }
-        if(server->config.enableUsernamePasswordLogin) {
-            UA_UserTokenPolicy_init(&endpoint->userIdentityTokens[currentIndex]);
-            endpoint->userIdentityTokens[currentIndex].tokenType = UA_USERTOKENTYPE_USERNAME;
-            endpoint->userIdentityTokens[currentIndex].policyId = UA_STRING_ALLOC(USERNAME_POLICY);
-        }
-
-        /* The standard says "the HostName specified in the Server Certificate is the
-           same as the HostName contained in the endpointUrl provided in the
-           EndpointDescription */
-        UA_String_copy(&server->config.serverCertificate, &endpoint->serverCertificate);
-        UA_ApplicationDescription_copy(&server->config.applicationDescription, &endpoint->server);
-
-        /* copy the discovery url only once the networlayer has been started */
-        // UA_String_copy(&server->config.networkLayers[i].discoveryUrl, &endpoint->endpointUrl);
-    }
-
->>>>>>> 0a28a5f5
     UA_SecureChannelManager_init(&server->secureChannelManager, server);
     UA_SessionManager_init(&server->sessionManager, server);
 
