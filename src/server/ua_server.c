#include "ua_types.h"
#include "ua_server_internal.h"
#include "ua_securechannel_manager.h"
#include "ua_session_manager.h"
#include "ua_util.h"
#include "ua_services.h"
#include "ua_nodeids.h"

#ifdef UA_ENABLE_DISCOVERY
#include "ua_client.h"
#include "ua_config_standard.h"
#endif

#ifdef UA_ENABLE_GENERATE_NAMESPACE0
#include "ua_namespaceinit_generated.h"
#endif

#ifdef UA_ENABLE_SUBSCRIPTIONS
#include "ua_subscription.h"
#endif

#if defined(UA_ENABLE_MULTITHREADING) && !defined(NDEBUG)
UA_THREAD_LOCAL bool rcu_locked = false;
#endif

#if defined(UA_ENABLE_METHODCALLS) && defined(UA_ENABLE_SUBSCRIPTIONS)
UA_THREAD_LOCAL UA_Session* methodCallSession = NULL;
#endif

static const UA_NodeId nodeIdHasSubType = {
    .namespaceIndex = 0, .identifierType = UA_NODEIDTYPE_NUMERIC,
    .identifier.numeric = UA_NS0ID_HASSUBTYPE};
static const UA_NodeId nodeIdHasTypeDefinition = {
    .namespaceIndex = 0, .identifierType = UA_NODEIDTYPE_NUMERIC,
    .identifier.numeric = UA_NS0ID_HASTYPEDEFINITION};
static const UA_NodeId nodeIdHasComponent = {
    .namespaceIndex = 0, .identifierType = UA_NODEIDTYPE_NUMERIC,
    .identifier.numeric = UA_NS0ID_HASCOMPONENT};
static const UA_NodeId nodeIdHasProperty = {
    .namespaceIndex = 0, .identifierType = UA_NODEIDTYPE_NUMERIC,
    .identifier.numeric = UA_NS0ID_HASPROPERTY};
static const UA_NodeId nodeIdOrganizes = {
    .namespaceIndex = 0, .identifierType = UA_NODEIDTYPE_NUMERIC,
    .identifier.numeric = UA_NS0ID_ORGANIZES};
static const UA_NodeId nodeIdFolderType = {
    .namespaceIndex = 0, .identifierType = UA_NODEIDTYPE_NUMERIC,
    .identifier.numeric = UA_NS0ID_FOLDERTYPE};

#ifndef UA_ENABLE_GENERATE_NAMESPACE0
static const UA_NodeId nodeIdNonHierarchicalReferences = {
        .namespaceIndex = 0, .identifierType = UA_NODEIDTYPE_NUMERIC,
        .identifier.numeric = UA_NS0ID_NONHIERARCHICALREFERENCES};
#endif

/**********************/
/* Namespace Handling */
/**********************/

UA_UInt16 UA_Server_addNamespace(UA_Server *server, const char* name) {
    /* Override const attribute to get string (dirty hack) */
    const UA_String nameString = (UA_String){.length = strlen(name),
                                             .data = (UA_Byte*)(uintptr_t)name};

    /* Check if the namespace already exists in the server's namespace array */
    for(UA_UInt16 i=0;i<server->namespacesSize;i++) {
        if(UA_String_equal(&nameString, &server->namespaces[i]))
            return i;
    }

    /* Add a new namespace to the namespace array */
    server->namespaces = UA_realloc(server->namespaces,
                                    sizeof(UA_String) * (server->namespacesSize + 1));
    UA_String_copy(&nameString, &server->namespaces[server->namespacesSize]);
    server->namespacesSize++;
    return (UA_UInt16)(server->namespacesSize - 1);
}

#ifdef UA_ENABLE_EXTERNAL_NAMESPACES
static void UA_ExternalNamespace_init(UA_ExternalNamespace *ens) {
    ens->index = 0;
    UA_String_init(&ens->url);
}

static void UA_ExternalNamespace_deleteMembers(UA_ExternalNamespace *ens) {
    UA_String_deleteMembers(&ens->url);
    ens->externalNodeStore.destroy(ens->externalNodeStore.ensHandle);
}

static void UA_Server_deleteExternalNamespaces(UA_Server *server) {
    for(UA_UInt32 i = 0; i < server->externalNamespacesSize; i++)
        UA_ExternalNamespace_deleteMembers(&server->externalNamespaces[i]);
    if(server->externalNamespacesSize > 0) {
        UA_free(server->externalNamespaces);
        server->externalNamespaces = NULL;
        server->externalNamespacesSize = 0;
    }
}

UA_StatusCode UA_EXPORT
UA_Server_addExternalNamespace(UA_Server *server, const UA_String *url,
                               UA_ExternalNodeStore *nodeStore,
                               UA_UInt16 *assignedNamespaceIndex) {
    if(!nodeStore)
        return UA_STATUSCODE_BADARGUMENTSMISSING;

    char urlString[256];
    if(url->length >= 256)
        return UA_STATUSCODE_BADINTERNALERROR;
    memcpy(urlString, url->data, url->length);
    urlString[url->length] = 0;

    size_t size = server->externalNamespacesSize;
    server->externalNamespaces =
        UA_realloc(server->externalNamespaces, sizeof(UA_ExternalNamespace) * (size + 1));
    server->externalNamespaces[size].externalNodeStore = *nodeStore;
    server->externalNamespaces[size].index = (UA_UInt16)server->namespacesSize;
    *assignedNamespaceIndex = (UA_UInt16)server->namespacesSize;
    UA_String_copy(url, &server->externalNamespaces[size].url);
    server->externalNamespacesSize++;
    UA_Server_addNamespace(server, urlString);

    return UA_STATUSCODE_GOOD;
}
#endif /* UA_ENABLE_EXTERNAL_NAMESPACES*/

UA_StatusCode
UA_Server_forEachChildNodeCall(UA_Server *server, UA_NodeId parentNodeId,
                               UA_NodeIteratorCallback callback, void *handle) {
    UA_StatusCode retval = UA_STATUSCODE_GOOD;
    UA_RCU_LOCK();
    const UA_Node *parent = UA_NodeStore_get(server->nodestore, &parentNodeId);
    if(!parent) {
        UA_RCU_UNLOCK();
        return UA_STATUSCODE_BADNODEIDINVALID;
    }
    for(size_t i = 0; i < parent->referencesSize; i++) {
        UA_ReferenceNode *ref = &parent->references[i];
        retval |= callback(ref->targetId.nodeId, ref->isInverse,
                           ref->referenceTypeId, handle);
    }
    UA_RCU_UNLOCK();
    return retval;
}

static UA_StatusCode
addReferenceInternal(UA_Server *server, const UA_NodeId sourceId, const UA_NodeId refTypeId,
                     const UA_ExpandedNodeId targetId, UA_Boolean isForward) {
    UA_AddReferencesItem item;
    UA_AddReferencesItem_init(&item);
    item.sourceNodeId = sourceId;
    item.referenceTypeId = refTypeId;
    item.isForward = isForward;
    item.targetNodeId = targetId;
    UA_RCU_LOCK();
    UA_StatusCode retval = Service_AddReferences_single(server, &adminSession, &item);
    UA_RCU_UNLOCK();
    return retval;
}

static UA_AddNodesResult
addNodeInternal(UA_Server *server, UA_Node *node, const UA_NodeId parentNodeId,
                const UA_NodeId referenceTypeId) {
    UA_AddNodesResult res;
    UA_AddNodesResult_init(&res);
    UA_RCU_LOCK();
    res.statusCode = Service_AddNodes_existing(server, &adminSession, node, &parentNodeId,
                                               &referenceTypeId, &UA_NODEID_NULL,
                                               NULL, &res.addedNodeId);
    UA_RCU_UNLOCK();
    return res;
}

static UA_AddNodesResult
addNodeInternalWithType(UA_Server *server, UA_Node *node, const UA_NodeId parentNodeId,
                        const UA_NodeId referenceTypeId, const UA_NodeId typeIdentifier) {
    UA_AddNodesResult res;
    UA_AddNodesResult_init(&res);
    UA_RCU_LOCK();
    res.statusCode = Service_AddNodes_existing(server, &adminSession, node, &parentNodeId,
                                               &referenceTypeId, &typeIdentifier,
                                               NULL, &res.addedNodeId);
    UA_RCU_UNLOCK();
    return res;
}

// delete any children of an instance without touching the object itself
static void deleteInstanceChildren(UA_Server *server, UA_NodeId *objectNodeId) {
  UA_BrowseDescription bDes;
  UA_BrowseDescription_init(&bDes);
  UA_NodeId_copy(objectNodeId, &bDes.nodeId );
  bDes.browseDirection = UA_BROWSEDIRECTION_FORWARD;
  bDes.nodeClassMask = UA_NODECLASS_OBJECT | UA_NODECLASS_VARIABLE | UA_NODECLASS_METHOD;
  bDes.resultMask = UA_BROWSERESULTMASK_ISFORWARD | UA_BROWSERESULTMASK_NODECLASS | UA_BROWSERESULTMASK_REFERENCETYPEINFO;
  UA_BrowseResult bRes;
  UA_BrowseResult_init(&bRes);
  Service_Browse_single(server, &adminSession, NULL, &bDes, 0, &bRes);
  for(size_t i=0; i<bRes.referencesSize; i++) {
    UA_ReferenceDescription *rd = &bRes.references[i];
    if((rd->nodeClass == UA_NODECLASS_OBJECT || rd->nodeClass == UA_NODECLASS_VARIABLE)) 
    {
      Service_DeleteNodes_single(server, &adminSession, &rd->nodeId.nodeId, UA_TRUE) ;
    }
    else if (rd->nodeClass == UA_NODECLASS_METHOD) 
    {
      UA_DeleteReferencesItem dR;
      UA_DeleteReferencesItem_init(&dR);
      dR.sourceNodeId = *objectNodeId;
      dR.isForward = UA_TRUE;
      UA_NodeId_copy(&rd->referenceTypeId, &dR.referenceTypeId);
      UA_NodeId_copy(&rd->nodeId.nodeId, &dR.targetNodeId.nodeId);
      dR.deleteBidirectional = UA_TRUE;
      Service_DeleteReferences_single(server, &adminSession, &dR);
      UA_DeleteReferencesItem_deleteMembers(&dR);
    }
  }
  UA_BrowseResult_deleteMembers(&bRes); 
}

/**********/
/* Server */
/**********/

/* The server needs to be stopped before it can be deleted */
void UA_Server_delete(UA_Server *server) {
    // Delete the timed work
    UA_Server_deleteAllRepeatedJobs(server);

    // Delete all internal data
    UA_SecureChannelManager_deleteMembers(&server->secureChannelManager);
    UA_SessionManager_deleteMembers(&server->sessionManager);
    UA_RCU_LOCK();
    UA_NodeStore_delete(server->nodestore);
    UA_RCU_UNLOCK();
#ifdef UA_ENABLE_EXTERNAL_NAMESPACES
    UA_Server_deleteExternalNamespaces(server);
#endif
    UA_Array_delete(server->namespaces, server->namespacesSize, &UA_TYPES[UA_TYPES_STRING]);

    //todo: rework
    for(size_t i=0;i<server->applicationsSize;i++){
        UA_ApplicationDescription_deleteMembers(&server->applications[i].description);
        UA_Array_delete(server->applications[i].availableNamespaces,server->applications[i].availableNamespacesSize,&UA_TYPES[UA_TYPES_UINT16]);
        UA_free(server->applications[i].endpoints);
    }
    UA_free(server->applications);


    //todo: rework
    for(size_t i=0;i<server->endpointsSize;i++){
        UA_EndpointDescription_deleteMembers(&server->endpoints[i].description);
    }
    UA_free(server->endpoints);


#ifdef UA_ENABLE_DISCOVERY
    registeredServer_list_entry *current, *temp;
    LIST_FOREACH_SAFE(current, &server->registeredServers, pointers, temp) {
        LIST_REMOVE(current, pointers);
        UA_RegisteredServer_deleteMembers(&current->registeredServer);
        UA_free(current);
    }
#endif

#ifdef UA_ENABLE_MULTITHREADING
    pthread_cond_destroy(&server->dispatchQueue_condition);
#endif
    UA_free(server);
}

/* Recurring cleanup. Removing unused and timed-out channels and sessions */
static void UA_Server_cleanup(UA_Server *server, void *_) {
    UA_DateTime nowMonotonic = UA_DateTime_nowMonotonic();
    UA_SessionManager_cleanupTimedOut(&server->sessionManager, nowMonotonic);
    UA_SecureChannelManager_cleanupTimedOut(&server->secureChannelManager, nowMonotonic);
#ifdef UA_ENABLE_DISCOVERY
    UA_Discovery_cleanupTimedOut(server, nowMonotonic);
#endif
}

static UA_StatusCode
readStatus(void *handle, const UA_NodeId nodeid, UA_Boolean sourceTimeStamp,
           const UA_NumericRange *range, UA_DataValue *value) {
    if(range) {
        value->hasStatus = true;
        value->status = UA_STATUSCODE_BADINDEXRANGEINVALID;
        return UA_STATUSCODE_GOOD;
    }

    UA_Server *server = (UA_Server*)handle;
    UA_ServerStatusDataType *status = UA_ServerStatusDataType_new();
    status->startTime = server->startTime;
    status->currentTime = UA_DateTime_now();
    status->state = UA_SERVERSTATE_RUNNING;
    status->secondsTillShutdown = 0;
    UA_BuildInfo_copy(&server->config.buildInfo, &status->buildInfo);

    value->value.type = &UA_TYPES[UA_TYPES_SERVERSTATUSDATATYPE];
    value->value.arrayLength = 0;
    value->value.data = status;
    value->value.arrayDimensionsSize = 0;
    value->value.arrayDimensions = NULL;
    value->hasValue = true;
    if(sourceTimeStamp) {
        value->hasSourceTimestamp = true;
        value->sourceTimestamp = UA_DateTime_now();
    }
    return UA_STATUSCODE_GOOD;
}

/** TODO: rework the code duplication in the getter methods **/
static UA_StatusCode
readServiceLevel(void *handle, const UA_NodeId nodeid, UA_Boolean sourceTimeStamp,
           const UA_NumericRange *range, UA_DataValue *value) {
    if(range) {
        value->hasStatus = true;
        value->status = UA_STATUSCODE_BADINDEXRANGEINVALID;
        return UA_STATUSCODE_GOOD;
    }

    value->value.type = &UA_TYPES[UA_TYPES_BYTE];
    value->value.arrayLength = 0;
    UA_Byte *byte = UA_Byte_new();
    *byte = 255;
    value->value.data = byte;
    value->value.arrayDimensionsSize = 0;
    value->value.arrayDimensions = NULL;
    value->hasValue = true;
    if(sourceTimeStamp) {
        value->hasSourceTimestamp = true;
        value->sourceTimestamp = UA_DateTime_now();
    }
    return UA_STATUSCODE_GOOD;
}

/** TODO: rework the code duplication in the getter methods **/
static UA_StatusCode
readAuditing(void *handle, const UA_NodeId nodeid, UA_Boolean sourceTimeStamp,
           const UA_NumericRange *range, UA_DataValue *value) {
    if(range) {
        value->hasStatus = true;
        value->status = UA_STATUSCODE_BADINDEXRANGEINVALID;
        return UA_STATUSCODE_GOOD;
    }

    value->value.type = &UA_TYPES[UA_TYPES_BOOLEAN];
    value->value.arrayLength = 0;
    UA_Boolean *boolean = UA_Boolean_new();
    *boolean = false;
    value->value.data = boolean;
    value->value.arrayDimensionsSize = 0;
    value->value.arrayDimensions = NULL;
    value->hasValue = true;
    if(sourceTimeStamp) {
        value->hasSourceTimestamp = true;
        value->sourceTimestamp = UA_DateTime_now();
    }
    return UA_STATUSCODE_GOOD;
}

static UA_StatusCode
readNamespaces(void *handle, const UA_NodeId nodeid, UA_Boolean sourceTimestamp,
               const UA_NumericRange *range, UA_DataValue *value) {
    if(range) {
        value->hasStatus = true;
        value->status = UA_STATUSCODE_BADINDEXRANGEINVALID;
        return UA_STATUSCODE_GOOD;
    }
    UA_Server *server = (UA_Server*)handle;
    UA_StatusCode retval;
    retval = UA_Variant_setArrayCopy(&value->value, server->namespaces,
                                     server->namespacesSize, &UA_TYPES[UA_TYPES_STRING]);
    if(retval != UA_STATUSCODE_GOOD)
        return retval;
    value->hasValue = true;
    if(sourceTimestamp) {
        value->hasSourceTimestamp = true;
        value->sourceTimestamp = UA_DateTime_now();
    }
    return UA_STATUSCODE_GOOD;
}

static UA_StatusCode
readCurrentTime(void *handle, const UA_NodeId nodeid, UA_Boolean sourceTimeStamp,
                const UA_NumericRange *range, UA_DataValue *value) {
    if(range) {
        value->hasStatus = true;
        value->status = UA_STATUSCODE_BADINDEXRANGEINVALID;
        return UA_STATUSCODE_GOOD;
    }
    UA_DateTime currentTime = UA_DateTime_now();
    UA_StatusCode retval = UA_Variant_setScalarCopy(&value->value, &currentTime,
                                                    &UA_TYPES[UA_TYPES_DATETIME]);
    if(retval != UA_STATUSCODE_GOOD)
        return retval;
    value->hasValue = true;
    if(sourceTimeStamp) {
        value->hasSourceTimestamp = true;
        value->sourceTimestamp = currentTime;
    }
    return UA_STATUSCODE_GOOD;
}

static void copyNames(UA_Node *node, char *name) {
    node->browseName = UA_QUALIFIEDNAME_ALLOC(0, name);
    node->displayName = UA_LOCALIZEDTEXT_ALLOC("en_US", name);
    node->description = UA_LOCALIZEDTEXT_ALLOC("en_US", name);
}

static void
addDataTypeNode(UA_Server *server, char* name, UA_UInt32 datatypeid,
                UA_Boolean isAbstract, UA_UInt32 parent) {
    UA_DataTypeNode *datatype = UA_NodeStore_newDataTypeNode();
    copyNames((UA_Node*)datatype, name);
    datatype->nodeId.identifier.numeric = datatypeid;
    datatype->isAbstract = isAbstract;
    addNodeInternal(server, (UA_Node*)datatype,
                    UA_NODEID_NUMERIC(0, parent), nodeIdHasSubType);
}

static void
addObjectTypeNode(UA_Server *server, char* name, UA_UInt32 objecttypeid,
                  UA_UInt32 parent, UA_UInt32 parentreference) {
    UA_ObjectTypeNode *objecttype = UA_NodeStore_newObjectTypeNode();
    copyNames((UA_Node*)objecttype, name);
    objecttype->nodeId.identifier.numeric = objecttypeid;
    addNodeInternal(server, (UA_Node*)objecttype, UA_NODEID_NUMERIC(0, parent),
                    UA_NODEID_NUMERIC(0, parentreference));
}

static UA_VariableTypeNode*
createVariableTypeNode(UA_Server *server, char* name, UA_UInt32 variabletypeid,
                       UA_Boolean abstract) {
    UA_VariableTypeNode *variabletype = UA_NodeStore_newVariableTypeNode();
    copyNames((UA_Node*)variabletype, name);
    variabletype->nodeId.identifier.numeric = variabletypeid;
    variabletype->isAbstract = abstract;
    return variabletype;
}

<<<<<<< HEAD
static void
addVariableTypeNode_organized(UA_Server *server, char* name, UA_UInt32 variabletypeid,
                              UA_UInt32 parent, UA_Boolean abstract) {
    UA_VariableTypeNode *variabletype = createVariableTypeNode(server, name, variabletypeid, parent, abstract);
    addNodeInternal(server, (UA_Node*)variabletype, UA_NODEID_NUMERIC(0, parent), nodeIdOrganizes);
}

static void
addVariableTypeNode_subtype(UA_Server *server, char* name, UA_UInt32 variabletypeid,
                            UA_UInt32 parent, UA_Boolean abstract) {
    UA_VariableTypeNode *variabletype =
        createVariableTypeNode(server, name, variabletypeid, parent, abstract);
    addNodeInternal(server, (UA_Node*)variabletype, UA_NODEID_NUMERIC(0, parent), nodeIdHasSubType);
}

UA_StatusCode
UA_Server_addApplication(UA_Server *server, UA_ApplicationDescription* description, UA_UInt16 *availableNamespaces, size_t availableNamespacesSize){
    //adding application to the server
    void* temp = UA_realloc(server->applications,sizeof(UA_Application)*(++server->applicationsSize));
    if(!temp)
        return UA_STATUSCODE_BADOUTOFMEMORY;
    server->applications = temp;
    UA_Application* newApplication = &server->applications[server->applicationsSize-1];
    newApplication->endpointsSize = 0;
    newApplication->endpoints = NULL;
    UA_ApplicationDescription_init(&newApplication->description);
    UA_ApplicationDescription_copy(description, &(newApplication->description));

    UA_StatusCode retval = UA_Array_copy(availableNamespaces, availableNamespacesSize,(void**) &newApplication->availableNamespaces,&UA_TYPES[UA_TYPES_UINT16]);
    if(retval==UA_STATUSCODE_GOOD)
        newApplication->availableNamespacesSize = availableNamespacesSize;
    return retval;
}

=======
>>>>>>> 24604543
#if defined(UA_ENABLE_METHODCALLS) && defined(UA_ENABLE_SUBSCRIPTIONS)
static UA_StatusCode
GetMonitoredItems(void *handle, const UA_NodeId objectId, size_t inputSize,
                  const UA_Variant *input, size_t outputSize, UA_Variant *output) {
    UA_UInt32 subscriptionId = *((UA_UInt32*)(input[0].data));
    UA_Session* session = methodCallSession;
    UA_Subscription* subscription = UA_Session_getSubscriptionByID(session, subscriptionId);
    if(!subscription)
        return UA_STATUSCODE_BADSUBSCRIPTIONIDINVALID;

    UA_UInt32 sizeOfOutput = 0;
    UA_MonitoredItem* monitoredItem;
    LIST_FOREACH(monitoredItem, &subscription->MonitoredItems, listEntry) {
        sizeOfOutput++;
    }
    if(sizeOfOutput==0)
        return UA_STATUSCODE_GOOD;

    UA_UInt32* clientHandles = UA_Array_new(sizeOfOutput, &UA_TYPES[UA_TYPES_UINT32]);
    UA_UInt32* serverHandles = UA_Array_new(sizeOfOutput, &UA_TYPES[UA_TYPES_UINT32]);
    UA_UInt32 i = 0;
    LIST_FOREACH(monitoredItem, &subscription->MonitoredItems, listEntry) {
        clientHandles[i] = monitoredItem->clientHandle;
        serverHandles[i] = monitoredItem->itemId;
        i++;
    }
    UA_Variant_setArray(&output[0], clientHandles, sizeOfOutput, &UA_TYPES[UA_TYPES_UINT32]);
    UA_Variant_setArray(&output[1], serverHandles, sizeOfOutput, &UA_TYPES[UA_TYPES_UINT32]);
    return UA_STATUSCODE_GOOD;
}
#endif

UA_Server * UA_Server_new(const UA_ServerConfig config) {
    UA_Server *server = UA_calloc(1, sizeof(UA_Server));
    if(!server)
        return NULL;

    server->config = config;
    server->nodestore = UA_NodeStore_new();
    LIST_INIT(&server->repeatedJobs);

#ifdef UA_ENABLE_MULTITHREADING
    rcu_init();
    cds_wfcq_init(&server->dispatchQueue_head, &server->dispatchQueue_tail);
    cds_lfs_init(&server->mainLoopJobs);
#endif

    /* uncomment for non-reproducible server runs */
    //UA_random_seed(UA_DateTime_now());

    server->endpointsSize = 0;
    server->endpoints = NULL;

    server->applicationsSize = 0;
    server->applications = NULL;

    server->namespacesSize = 0;
    server->namespaces = NULL;

    /* ns0 and ns1 */
    server->namespaces = UA_Array_new(2, &UA_TYPES[UA_TYPES_STRING]);
    server->namespaces[0] = UA_STRING_ALLOC("http://opcfoundation.org/UA/");
    UA_String_copy(&server->config.applicationDescription.applicationUri, &server->namespaces[1]);
    server->namespacesSize = 2;

    UA_UInt16 *ns = UA_Array_new(2,&UA_TYPES[UA_TYPES_UINT16]);
    ns[0] = 0;
    ns[1] = 1;
    UA_Server_addApplication(server,&server->config.applicationDescription,ns,2);
    UA_Array_delete(ns,2,&UA_TYPES[UA_TYPES_UINT16]);
    UA_SecureChannelManager_init(&server->secureChannelManager, server);
    UA_SessionManager_init(&server->sessionManager, server);

    UA_Job cleanup = {.type = UA_JOBTYPE_METHODCALL,
                      .job.methodCall = {.method = UA_Server_cleanup, .data = NULL} };
    UA_Server_addRepeatedJob(server, cleanup, 10000, NULL);

#ifdef UA_ENABLE_DISCOVERY
    // Discovery service
    LIST_INIT(&server->registeredServers);
    server->registeredServersSize = 0;
#endif

    server->startTime = UA_DateTime_now();

#ifndef UA_ENABLE_GENERATE_NAMESPACE0

    /*********************************/
    /* Bootstrap reference hierarchy */
    /*********************************/

    UA_ReferenceTypeNode *references = UA_NodeStore_newReferenceTypeNode();
    copyNames((UA_Node*)references, "References");
    references->nodeId.identifier.numeric = UA_NS0ID_REFERENCES;
    references->isAbstract = true;
    references->symmetric = true;
    references->inverseName = UA_LOCALIZEDTEXT_ALLOC("en_US", "References");

    UA_ReferenceTypeNode *hassubtype = UA_NodeStore_newReferenceTypeNode();
    copyNames((UA_Node*)hassubtype, "HasSubtype");
    hassubtype->inverseName = UA_LOCALIZEDTEXT_ALLOC("en_US", "HasSupertype");
    hassubtype->nodeId.identifier.numeric = UA_NS0ID_HASSUBTYPE;
    hassubtype->isAbstract = false;
    hassubtype->symmetric = false;

    UA_RCU_LOCK();
    UA_NodeStore_insert(server->nodestore, (UA_Node*)references);
    UA_NodeStore_insert(server->nodestore, (UA_Node*)hassubtype);
    UA_RCU_UNLOCK();

    UA_ReferenceTypeNode *hierarchicalreferences = UA_NodeStore_newReferenceTypeNode();
    copyNames((UA_Node*)hierarchicalreferences, "HierarchicalReferences");
    hierarchicalreferences->nodeId.identifier.numeric = UA_NS0ID_HIERARCHICALREFERENCES;
    hierarchicalreferences->isAbstract = true;
    hierarchicalreferences->symmetric  = false;
    addNodeInternal(server, (UA_Node*)hierarchicalreferences,
                    UA_NODEID_NUMERIC(0, UA_NS0ID_REFERENCES), nodeIdHasSubType);

    UA_ReferenceTypeNode *nonhierarchicalreferences = UA_NodeStore_newReferenceTypeNode();
    copyNames((UA_Node*)nonhierarchicalreferences, "NonHierarchicalReferences");
    nonhierarchicalreferences->nodeId.identifier.numeric = UA_NS0ID_NONHIERARCHICALREFERENCES;
    nonhierarchicalreferences->isAbstract = true;
    nonhierarchicalreferences->symmetric  = false;
    addNodeInternal(server, (UA_Node*)nonhierarchicalreferences,
                    UA_NODEID_NUMERIC(0, UA_NS0ID_REFERENCES), nodeIdHasSubType);

    UA_ReferenceTypeNode *haschild = UA_NodeStore_newReferenceTypeNode();
    copyNames((UA_Node*)haschild, "HasChild");
    haschild->nodeId.identifier.numeric = UA_NS0ID_HASCHILD;
    haschild->isAbstract = false;
    haschild->symmetric  = false;
    addNodeInternal(server, (UA_Node*)haschild,
                    UA_NODEID_NUMERIC(0, UA_NS0ID_HIERARCHICALREFERENCES), nodeIdHasSubType);

    UA_ReferenceTypeNode *organizes = UA_NodeStore_newReferenceTypeNode();
    copyNames((UA_Node*)organizes, "Organizes");
    organizes->inverseName = UA_LOCALIZEDTEXT_ALLOC("en_US", "OrganizedBy");
    organizes->nodeId.identifier.numeric = UA_NS0ID_ORGANIZES;
    organizes->isAbstract = false;
    organizes->symmetric  = false;
    addNodeInternal(server, (UA_Node*)organizes,
                    UA_NODEID_NUMERIC(0, UA_NS0ID_HIERARCHICALREFERENCES), nodeIdHasSubType);

    UA_ReferenceTypeNode *haseventsource = UA_NodeStore_newReferenceTypeNode();
    copyNames((UA_Node*)haseventsource, "HasEventSource");
    haseventsource->inverseName = UA_LOCALIZEDTEXT_ALLOC("en_US", "EventSourceOf");
    haseventsource->nodeId.identifier.numeric = UA_NS0ID_HASEVENTSOURCE;
    haseventsource->isAbstract = false;
    haseventsource->symmetric  = false;
    addNodeInternal(server, (UA_Node*)haseventsource,
                    UA_NODEID_NUMERIC(0, UA_NS0ID_HIERARCHICALREFERENCES), nodeIdHasSubType);

    UA_ReferenceTypeNode *hasmodellingrule = UA_NodeStore_newReferenceTypeNode();
    copyNames((UA_Node*)hasmodellingrule, "HasModellingRule");
    hasmodellingrule->inverseName = UA_LOCALIZEDTEXT_ALLOC("en_US", "ModellingRuleOf");
    hasmodellingrule->nodeId.identifier.numeric = UA_NS0ID_HASMODELLINGRULE;
    hasmodellingrule->isAbstract = false;
    hasmodellingrule->symmetric  = false;
    addNodeInternal(server, (UA_Node*)hasmodellingrule, nodeIdNonHierarchicalReferences, nodeIdHasSubType);

    UA_ReferenceTypeNode *hasencoding = UA_NodeStore_newReferenceTypeNode();
    copyNames((UA_Node*)hasencoding, "HasEncoding");
    hasencoding->inverseName = UA_LOCALIZEDTEXT_ALLOC("en_US", "EncodingOf");
    hasencoding->nodeId.identifier.numeric = UA_NS0ID_HASENCODING;
    hasencoding->isAbstract = false;
    hasencoding->symmetric  = false;
    addNodeInternal(server, (UA_Node*)hasencoding, nodeIdNonHierarchicalReferences, nodeIdHasSubType);

    UA_ReferenceTypeNode *hasdescription = UA_NodeStore_newReferenceTypeNode();
    copyNames((UA_Node*)hasdescription, "HasDescription");
    hasdescription->inverseName = UA_LOCALIZEDTEXT_ALLOC("en_US", "DescriptionOf");
    hasdescription->nodeId.identifier.numeric = UA_NS0ID_HASDESCRIPTION;
    hasdescription->isAbstract = false;
    hasdescription->symmetric  = false;
    addNodeInternal(server, (UA_Node*)hasdescription, nodeIdNonHierarchicalReferences, nodeIdHasSubType);

    UA_ReferenceTypeNode *hastypedefinition = UA_NodeStore_newReferenceTypeNode();
    copyNames((UA_Node*)hastypedefinition, "HasTypeDefinition");
    hastypedefinition->inverseName = UA_LOCALIZEDTEXT_ALLOC("en_US", "TypeDefinitionOf");
    hastypedefinition->nodeId.identifier.numeric = UA_NS0ID_HASTYPEDEFINITION;
    hastypedefinition->isAbstract = false;
    hastypedefinition->symmetric  = false;
    addNodeInternal(server, (UA_Node*)hastypedefinition, nodeIdNonHierarchicalReferences, nodeIdHasSubType);

    UA_ReferenceTypeNode *generatesevent = UA_NodeStore_newReferenceTypeNode();
    copyNames((UA_Node*)generatesevent, "GeneratesEvent");
    generatesevent->inverseName = UA_LOCALIZEDTEXT_ALLOC("en_US", "GeneratedBy");
    generatesevent->nodeId.identifier.numeric = UA_NS0ID_GENERATESEVENT;
    generatesevent->isAbstract = false;
    generatesevent->symmetric  = false;
    addNodeInternal(server, (UA_Node*)generatesevent, nodeIdNonHierarchicalReferences, nodeIdHasSubType);

    UA_ReferenceTypeNode *aggregates = UA_NodeStore_newReferenceTypeNode();
    copyNames((UA_Node*)aggregates, "Aggregates");
    aggregates->inverseName = UA_LOCALIZEDTEXT_ALLOC("en_US", "AggregatedBy");
    aggregates->nodeId.identifier.numeric = UA_NS0ID_AGGREGATES;
    aggregates->isAbstract = false;
    aggregates->symmetric  = false;
    addNodeInternal(server, (UA_Node*)aggregates, UA_NODEID_NUMERIC(0, UA_NS0ID_HASCHILD), nodeIdHasSubType);

    /* complete bootstrap of hassubtype */
    addReferenceInternal(server, UA_NODEID_NUMERIC(0, UA_NS0ID_HASCHILD), nodeIdHasSubType,
                         UA_EXPANDEDNODEID_NUMERIC(0, UA_NS0ID_HASSUBTYPE), true);

    UA_ReferenceTypeNode *hasproperty = UA_NodeStore_newReferenceTypeNode();
    copyNames((UA_Node*)hasproperty, "HasProperty");
    hasproperty->inverseName = UA_LOCALIZEDTEXT_ALLOC("en_US", "PropertyOf");
    hasproperty->nodeId.identifier.numeric = UA_NS0ID_HASPROPERTY;
    hasproperty->isAbstract = false;
    hasproperty->symmetric  = false;
    addNodeInternal(server, (UA_Node*)hasproperty,
                    UA_NODEID_NUMERIC(0, UA_NS0ID_AGGREGATES), nodeIdHasSubType);

    UA_ReferenceTypeNode *hascomponent = UA_NodeStore_newReferenceTypeNode();
    copyNames((UA_Node*)hascomponent, "HasComponent");
    hascomponent->inverseName = UA_LOCALIZEDTEXT_ALLOC("en_US", "ComponentOf");
    hascomponent->nodeId.identifier.numeric = UA_NS0ID_HASCOMPONENT;
    hascomponent->isAbstract = false;
    hascomponent->symmetric  = false;
    addNodeInternal(server, (UA_Node*)hascomponent, UA_NODEID_NUMERIC(0, UA_NS0ID_AGGREGATES), nodeIdHasSubType);

    UA_ReferenceTypeNode *hasnotifier = UA_NodeStore_newReferenceTypeNode();
    copyNames((UA_Node*)hasnotifier, "HasNotifier");
    hasnotifier->inverseName = UA_LOCALIZEDTEXT_ALLOC("en_US", "NotifierOf");
    hasnotifier->nodeId.identifier.numeric = UA_NS0ID_HASNOTIFIER;
    hasnotifier->isAbstract = false;
    hasnotifier->symmetric  = false;
    addNodeInternal(server, (UA_Node*)hasnotifier, UA_NODEID_NUMERIC(0, UA_NS0ID_HASEVENTSOURCE), nodeIdHasSubType);

    UA_ReferenceTypeNode *hasorderedcomponent = UA_NodeStore_newReferenceTypeNode();
    copyNames((UA_Node*)hasorderedcomponent, "HasOrderedComponent");
    hasorderedcomponent->inverseName = UA_LOCALIZEDTEXT_ALLOC("en_US", "OrderedComponentOf");
    hasorderedcomponent->nodeId.identifier.numeric = UA_NS0ID_HASORDEREDCOMPONENT;
    hasorderedcomponent->isAbstract = false;
    hasorderedcomponent->symmetric  = false;
    addNodeInternal(server, (UA_Node*)hasorderedcomponent, UA_NODEID_NUMERIC(0, UA_NS0ID_HASCOMPONENT), nodeIdHasSubType);

    UA_ReferenceTypeNode *hasmodelparent = UA_NodeStore_newReferenceTypeNode();
    copyNames((UA_Node*)hasmodelparent, "HasModelParent");
    hasmodelparent->inverseName = UA_LOCALIZEDTEXT_ALLOC("en_US", "ModelParentOf");
    hasmodelparent->nodeId.identifier.numeric = UA_NS0ID_HASMODELPARENT;
    hasmodelparent->isAbstract = false;
    hasmodelparent->symmetric  = false;
    addNodeInternal(server, (UA_Node*)hasmodelparent, nodeIdNonHierarchicalReferences, nodeIdHasSubType);

    UA_ReferenceTypeNode *fromstate = UA_NodeStore_newReferenceTypeNode();
    copyNames((UA_Node*)fromstate, "FromState");
    fromstate->inverseName = UA_LOCALIZEDTEXT_ALLOC("en_US", "ToTransition");
    fromstate->nodeId.identifier.numeric = UA_NS0ID_FROMSTATE;
    fromstate->isAbstract = false;
    fromstate->symmetric  = false;
    addNodeInternal(server, (UA_Node*)fromstate, nodeIdNonHierarchicalReferences, nodeIdHasSubType);

    UA_ReferenceTypeNode *tostate = UA_NodeStore_newReferenceTypeNode();
    copyNames((UA_Node*)tostate, "ToState");
    tostate->inverseName = UA_LOCALIZEDTEXT_ALLOC("en_US", "FromTransition");
    tostate->nodeId.identifier.numeric = UA_NS0ID_TOSTATE;
    tostate->isAbstract = false;
    tostate->symmetric  = false;
    addNodeInternal(server, (UA_Node*)tostate, nodeIdNonHierarchicalReferences, nodeIdHasSubType);

    UA_ReferenceTypeNode *hascause = UA_NodeStore_newReferenceTypeNode();
    copyNames((UA_Node*)hascause, "HasCause");
    hascause->inverseName = UA_LOCALIZEDTEXT_ALLOC("en_US", "MayBeCausedBy");
    hascause->nodeId.identifier.numeric = UA_NS0ID_HASCAUSE;
    hascause->isAbstract = false;
    hascause->symmetric  = false;
    addNodeInternal(server, (UA_Node*)hascause, nodeIdNonHierarchicalReferences, nodeIdHasSubType);
    
    UA_ReferenceTypeNode *haseffect = UA_NodeStore_newReferenceTypeNode();
    copyNames((UA_Node*)haseffect, "HasEffect");
    haseffect->inverseName = UA_LOCALIZEDTEXT_ALLOC("en_US", "MayBeEffectedBy");
    haseffect->nodeId.identifier.numeric = UA_NS0ID_HASEFFECT;
    haseffect->isAbstract = false;
    haseffect->symmetric  = false;
    addNodeInternal(server, (UA_Node*)haseffect, nodeIdNonHierarchicalReferences, nodeIdHasSubType);

    UA_ReferenceTypeNode *hashistoricalconfiguration = UA_NodeStore_newReferenceTypeNode();
    copyNames((UA_Node*)hashistoricalconfiguration, "HasHistoricalConfiguration");
    hashistoricalconfiguration->inverseName = UA_LOCALIZEDTEXT_ALLOC("en_US", "HistoricalConfigurationOf");
    hashistoricalconfiguration->nodeId.identifier.numeric = UA_NS0ID_HASHISTORICALCONFIGURATION;
    hashistoricalconfiguration->isAbstract = false;
    hashistoricalconfiguration->symmetric  = false;
    addNodeInternal(server, (UA_Node*)hashistoricalconfiguration, UA_NODEID_NUMERIC(0, UA_NS0ID_AGGREGATES), nodeIdHasSubType);

    /**************/
    /* Data Types */
    /**************/

    UA_DataTypeNode *basedatatype = UA_NodeStore_newDataTypeNode();
    copyNames((UA_Node*)basedatatype, "BaseDataType");
    basedatatype->nodeId.identifier.numeric = UA_NS0ID_BASEDATATYPE;
    basedatatype->isAbstract = true;
    UA_RCU_LOCK();
    UA_NodeStore_insert(server->nodestore, (UA_Node*)basedatatype);
    UA_RCU_UNLOCK();

    addDataTypeNode(server, "Boolean", UA_NS0ID_BOOLEAN, false, UA_NS0ID_BASEDATATYPE);
    addDataTypeNode(server, "Number", UA_NS0ID_NUMBER, true, UA_NS0ID_BASEDATATYPE);
    addDataTypeNode(server, "Float", UA_NS0ID_FLOAT, false, UA_NS0ID_NUMBER);
    addDataTypeNode(server, "Double", UA_NS0ID_DOUBLE, false, UA_NS0ID_NUMBER);
    addDataTypeNode(server, "Integer", UA_NS0ID_INTEGER, true, UA_NS0ID_NUMBER);
       addDataTypeNode(server, "SByte", UA_NS0ID_SBYTE, false, UA_NS0ID_INTEGER);
       addDataTypeNode(server, "Int16", UA_NS0ID_INT16, false, UA_NS0ID_INTEGER);
       addDataTypeNode(server, "Int32", UA_NS0ID_INT32, false, UA_NS0ID_INTEGER);
       addDataTypeNode(server, "Int64", UA_NS0ID_INT64, false, UA_NS0ID_INTEGER);
       addDataTypeNode(server, "UInteger", UA_NS0ID_UINTEGER, true, UA_NS0ID_INTEGER);
          addDataTypeNode(server, "Byte", UA_NS0ID_BYTE, false, UA_NS0ID_UINTEGER);
          addDataTypeNode(server, "UInt16", UA_NS0ID_UINT16, false, UA_NS0ID_UINTEGER);
          addDataTypeNode(server, "UInt32", UA_NS0ID_UINT32, false, UA_NS0ID_UINTEGER);
          addDataTypeNode(server, "UInt64", UA_NS0ID_UINT64, false, UA_NS0ID_UINTEGER);
    addDataTypeNode(server, "String", UA_NS0ID_STRING, false, UA_NS0ID_BASEDATATYPE);
    addDataTypeNode(server, "DateTime", UA_NS0ID_DATETIME, false, UA_NS0ID_BASEDATATYPE);
    addDataTypeNode(server, "Guid", UA_NS0ID_GUID, false, UA_NS0ID_BASEDATATYPE);
    addDataTypeNode(server, "ByteString", UA_NS0ID_BYTESTRING, false, UA_NS0ID_BASEDATATYPE);
    addDataTypeNode(server, "XmlElement", UA_NS0ID_XMLELEMENT, false, UA_NS0ID_BASEDATATYPE);
    addDataTypeNode(server, "NodeId", UA_NS0ID_NODEID, false, UA_NS0ID_BASEDATATYPE);
    addDataTypeNode(server, "ExpandedNodeId", UA_NS0ID_EXPANDEDNODEID, false, UA_NS0ID_BASEDATATYPE);
    addDataTypeNode(server, "StatusCode", UA_NS0ID_STATUSCODE, false, UA_NS0ID_BASEDATATYPE);
    addDataTypeNode(server, "QualifiedName", UA_NS0ID_QUALIFIEDNAME, false, UA_NS0ID_BASEDATATYPE);
    addDataTypeNode(server, "LocalizedText", UA_NS0ID_LOCALIZEDTEXT, false, UA_NS0ID_BASEDATATYPE);
    addDataTypeNode(server, "Structure", UA_NS0ID_STRUCTURE, true, UA_NS0ID_BASEDATATYPE);
       addDataTypeNode(server, "ServerStatusDataType", UA_NS0ID_SERVERSTATUSDATATYPE, false, UA_NS0ID_STRUCTURE);
       addDataTypeNode(server, "BuildInfo", UA_NS0ID_BUILDINFO, false, UA_NS0ID_STRUCTURE);
    addDataTypeNode(server, "DataValue", UA_NS0ID_DATAVALUE, false, UA_NS0ID_BASEDATATYPE);
    addDataTypeNode(server, "DiagnosticInfo", UA_NS0ID_DIAGNOSTICINFO, false, UA_NS0ID_BASEDATATYPE);
    addDataTypeNode(server, "Enumeration", UA_NS0ID_ENUMERATION, true, UA_NS0ID_BASEDATATYPE);
       addDataTypeNode(server, "ServerState", UA_NS0ID_SERVERSTATE, false, UA_NS0ID_ENUMERATION);

    /*****************/
    /* VariableTypes */
    /*****************/

    UA_VariableTypeNode *basevartype =
        createVariableTypeNode(server, "BaseVariableType", UA_NS0ID_BASEVARIABLETYPE, true);
    basevartype->valueRank = -2;
    basevartype->dataType = UA_NODEID_NUMERIC(0, UA_NS0ID_BASEDATATYPE);
    UA_RCU_LOCK();
    UA_NodeStore_insert(server->nodestore, (UA_Node*)basevartype);
    UA_RCU_UNLOCK();

    UA_VariableTypeNode *basedatavartype =
        createVariableTypeNode(server, "BaseDataVariableType", UA_NS0ID_BASEDATAVARIABLETYPE, false);
    basedatavartype->valueRank = -2;
    basedatavartype->dataType = UA_NODEID_NUMERIC(0, UA_NS0ID_BASEDATATYPE);
    addNodeInternalWithType(server, (UA_Node*)basedatavartype,
                            UA_NODEID_NUMERIC(0, UA_NS0ID_BASEVARIABLETYPE),
                            nodeIdHasSubType, UA_NODEID_NUMERIC(0, UA_NS0ID_BASEVARIABLETYPE));

    UA_VariableTypeNode *propertytype =
        createVariableTypeNode(server, "PropertyType", UA_NS0ID_PROPERTYTYPE, false);
    propertytype->valueRank = -2;
    propertytype->dataType = UA_NODEID_NUMERIC(0, UA_NS0ID_BASEDATATYPE);
    addNodeInternalWithType(server, (UA_Node*)propertytype,
                            UA_NODEID_NUMERIC(0, UA_NS0ID_BASEVARIABLETYPE),
                            nodeIdHasSubType, UA_NODEID_NUMERIC(0, UA_NS0ID_BASEVARIABLETYPE));

    UA_VariableTypeNode *buildinfotype =
        createVariableTypeNode(server, "BuildInfoType", UA_NS0ID_BUILDINFOTYPE, false);
    buildinfotype->valueRank = -1;
    buildinfotype->dataType = UA_NODEID_NUMERIC(0, UA_NS0ID_BUILDINFO);
    addNodeInternalWithType(server, (UA_Node*)buildinfotype,
                            UA_NODEID_NUMERIC(0, UA_NS0ID_BASEDATAVARIABLETYPE),
                            nodeIdHasSubType, UA_NODEID_NUMERIC(0, UA_NS0ID_BASEDATAVARIABLETYPE));

    UA_VariableTypeNode *serverstatustype =
        createVariableTypeNode(server, "ServerStatusType", UA_NS0ID_SERVERSTATUSTYPE, false);
    serverstatustype->valueRank = -1;
    serverstatustype->dataType = UA_NODEID_NUMERIC(0, UA_NS0ID_SERVERSTATUSDATATYPE);
    addNodeInternalWithType(server, (UA_Node*)serverstatustype,
                            UA_NODEID_NUMERIC(0, UA_NS0ID_BASEDATAVARIABLETYPE),
                            nodeIdHasSubType, UA_NODEID_NUMERIC(0, UA_NS0ID_BASEDATAVARIABLETYPE));

    /**********************/
    /* Basic Object Types */
    /**********************/

    UA_ObjectTypeNode *baseobjtype = UA_NodeStore_newObjectTypeNode();
    copyNames((UA_Node*)baseobjtype, "BaseObjectType");
    baseobjtype->nodeId.identifier.numeric = UA_NS0ID_BASEOBJECTTYPE;
    UA_RCU_LOCK();
    UA_NodeStore_insert(server->nodestore, (UA_Node*)baseobjtype);
    UA_RCU_UNLOCK();

    addObjectTypeNode(server, "FolderType", UA_NS0ID_FOLDERTYPE,
                      UA_NS0ID_BASEOBJECTTYPE, UA_NS0ID_HASSUBTYPE);
    addObjectTypeNode(server, "ServerType", UA_NS0ID_SERVERTYPE,
                      UA_NS0ID_BASEOBJECTTYPE, UA_NS0ID_HASSUBTYPE);
    addObjectTypeNode(server, "ServerDiagnosticsType", UA_NS0ID_SERVERDIAGNOSTICSTYPE,
                      UA_NS0ID_BASEOBJECTTYPE, UA_NS0ID_HASSUBTYPE);
    addObjectTypeNode(server, "ServerCapatilitiesType", UA_NS0ID_SERVERCAPABILITIESTYPE,
                      UA_NS0ID_BASEOBJECTTYPE, UA_NS0ID_HASSUBTYPE);

    /******************/
    /* Root and below */
    /******************/

    UA_ObjectNode *root = UA_NodeStore_newObjectNode();
    copyNames((UA_Node*)root, "Root");
    root->nodeId.identifier.numeric = UA_NS0ID_ROOTFOLDER;
    UA_RCU_LOCK();
    UA_NodeStore_insert(server->nodestore, (UA_Node*)root);
    UA_RCU_UNLOCK();
    addReferenceInternal(server, UA_NODEID_NUMERIC(0, UA_NS0ID_ROOTFOLDER), nodeIdHasTypeDefinition,
                         UA_EXPANDEDNODEID_NUMERIC(0, UA_NS0ID_FOLDERTYPE), true);

    UA_ObjectNode *objects = UA_NodeStore_newObjectNode();
    copyNames((UA_Node*)objects, "Objects");
    objects->nodeId.identifier.numeric = UA_NS0ID_OBJECTSFOLDER;
    addNodeInternalWithType(server, (UA_Node*)objects, UA_NODEID_NUMERIC(0, UA_NS0ID_ROOTFOLDER),
                            nodeIdOrganizes, nodeIdFolderType);

    UA_ObjectNode *types = UA_NodeStore_newObjectNode();
    copyNames((UA_Node*)types, "Types");
    types->nodeId.identifier.numeric = UA_NS0ID_TYPESFOLDER;
    addNodeInternalWithType(server, (UA_Node*)types, UA_NODEID_NUMERIC(0, UA_NS0ID_ROOTFOLDER),
                            nodeIdOrganizes, nodeIdFolderType);

    UA_ObjectNode *referencetypes = UA_NodeStore_newObjectNode();
    copyNames((UA_Node*)referencetypes, "ReferenceTypes");
    referencetypes->nodeId.identifier.numeric = UA_NS0ID_REFERENCETYPESFOLDER;
    addNodeInternalWithType(server, (UA_Node*)referencetypes, UA_NODEID_NUMERIC(0, UA_NS0ID_TYPESFOLDER),
                            nodeIdOrganizes, nodeIdFolderType);
    addReferenceInternal(server, UA_NODEID_NUMERIC(0, UA_NS0ID_REFERENCETYPESFOLDER), nodeIdOrganizes,
                         UA_EXPANDEDNODEID_NUMERIC(0, UA_NS0ID_REFERENCES), true);

    UA_ObjectNode *datatypes = UA_NodeStore_newObjectNode();
    copyNames((UA_Node*)datatypes, "DataTypes");
    datatypes->nodeId.identifier.numeric = UA_NS0ID_DATATYPESFOLDER;
    addNodeInternalWithType(server, (UA_Node*)datatypes, UA_NODEID_NUMERIC(0, UA_NS0ID_TYPESFOLDER),
                            nodeIdOrganizes, nodeIdFolderType);
    addReferenceInternal(server, UA_NODEID_NUMERIC(0, UA_NS0ID_DATATYPESFOLDER), nodeIdOrganizes,
                         UA_EXPANDEDNODEID_NUMERIC(0, UA_NS0ID_BASEDATATYPE), true);

    UA_ObjectNode *variabletypes = UA_NodeStore_newObjectNode();
    copyNames((UA_Node*)variabletypes, "VariableTypes");
    variabletypes->nodeId.identifier.numeric = UA_NS0ID_VARIABLETYPESFOLDER;
    addNodeInternalWithType(server, (UA_Node*)variabletypes, UA_NODEID_NUMERIC(0, UA_NS0ID_TYPESFOLDER),
                            nodeIdOrganizes, nodeIdFolderType);
    addReferenceInternal(server, UA_NODEID_NUMERIC(0, UA_NS0ID_VARIABLETYPESFOLDER), nodeIdOrganizes,
                         UA_EXPANDEDNODEID_NUMERIC(0, UA_NS0ID_BASEVARIABLETYPE), true);

    UA_ObjectNode *objecttypes = UA_NodeStore_newObjectNode();
    copyNames((UA_Node*)objecttypes, "ObjectTypes");
    objecttypes->nodeId.identifier.numeric = UA_NS0ID_OBJECTTYPESFOLDER;
    addNodeInternalWithType(server, (UA_Node*)objecttypes, UA_NODEID_NUMERIC(0, UA_NS0ID_TYPESFOLDER),
                            nodeIdOrganizes, nodeIdFolderType);
    addReferenceInternal(server, UA_NODEID_NUMERIC(0, UA_NS0ID_OBJECTTYPESFOLDER), nodeIdOrganizes,
                         UA_EXPANDEDNODEID_NUMERIC(0, UA_NS0ID_BASEOBJECTTYPE), true);

    UA_ObjectNode *eventtypes = UA_NodeStore_newObjectNode();
    copyNames((UA_Node*)eventtypes, "EventTypes");
    eventtypes->nodeId.identifier.numeric = UA_NS0ID_EVENTTYPESFOLDER;
    addNodeInternalWithType(server, (UA_Node*)eventtypes, UA_NODEID_NUMERIC(0, UA_NS0ID_TYPESFOLDER),
                            nodeIdOrganizes, nodeIdFolderType);

    UA_ObjectNode *views = UA_NodeStore_newObjectNode();
    copyNames((UA_Node*)views, "Views");
    views->nodeId.identifier.numeric = UA_NS0ID_VIEWSFOLDER;
    addNodeInternalWithType(server, (UA_Node*)views, UA_NODEID_NUMERIC(0, UA_NS0ID_ROOTFOLDER),
                            nodeIdOrganizes, nodeIdFolderType);

#else
    /* load the generated namespace externally */
    ua_namespaceinit_generated(server);
#endif

    /*********************/
    /* The Server Object */
    /*********************/
    
    /* Create our own server object */ 
    UA_ObjectNode *servernode = UA_NodeStore_newObjectNode();
    copyNames((UA_Node*)servernode, "Server");
    servernode->nodeId.identifier.numeric = UA_NS0ID_SERVER;
    addNodeInternalWithType(server, (UA_Node*)servernode, UA_NODEID_NUMERIC(0, UA_NS0ID_OBJECTSFOLDER),
                            nodeIdOrganizes, UA_NODEID_NUMERIC(0, UA_NS0ID_SERVERTYPE));
    
    // If we are in an UA conformant namespace, the above function just created a full ServerType object.
    // Before readding every variable, delete whatever got instantiated.
    deleteInstanceChildren(server, &servernode->nodeId);
    
    UA_VariableNode *namespaceArray = UA_NodeStore_newVariableNode();
    copyNames((UA_Node*)namespaceArray, "NamespaceArray");
    namespaceArray->nodeId.identifier.numeric = UA_NS0ID_SERVER_NAMESPACEARRAY;
    namespaceArray->valueSource = UA_VALUESOURCE_DATASOURCE;
    namespaceArray->value.dataSource = (UA_DataSource) {.handle = server, .read = readNamespaces,
                                                        .write = NULL};
    namespaceArray->valueRank = 1;
    namespaceArray->minimumSamplingInterval = 1.0;
    addNodeInternalWithType(server, (UA_Node*)namespaceArray, UA_NODEID_NUMERIC(0, UA_NS0ID_SERVER),
                            nodeIdHasProperty, UA_NODEID_NUMERIC(0, UA_NS0ID_PROPERTYTYPE));

    UA_VariableNode *serverArray = UA_NodeStore_newVariableNode();
    copyNames((UA_Node*)serverArray, "ServerArray");
    serverArray->nodeId.identifier.numeric = UA_NS0ID_SERVER_SERVERARRAY;
    UA_Variant_setArrayCopy(&serverArray->value.data.value.value,
                            &server->config.applicationDescription.applicationUri, 1,
                            &UA_TYPES[UA_TYPES_STRING]);
    serverArray->value.data.value.hasValue = true;
    serverArray->valueRank = 1;
    serverArray->minimumSamplingInterval = 1.0;
    addNodeInternalWithType(server, (UA_Node*)serverArray, UA_NODEID_NUMERIC(0, UA_NS0ID_SERVER),
                            nodeIdHasProperty, UA_NODEID_NUMERIC(0, UA_NS0ID_PROPERTYTYPE));

    UA_ObjectNode *servercapablities = UA_NodeStore_newObjectNode();
    copyNames((UA_Node*)servercapablities, "ServerCapabilities");
    servercapablities->nodeId.identifier.numeric = UA_NS0ID_SERVER_SERVERCAPABILITIES;
    addNodeInternalWithType(server, (UA_Node*)servercapablities, UA_NODEID_NUMERIC(0, UA_NS0ID_SERVER),
                            nodeIdHasComponent,
                            UA_NODEID_NUMERIC(0, UA_NS0ID_SERVERCAPABILITIESTYPE));

    UA_VariableNode *localeIdArray = UA_NodeStore_newVariableNode();
    copyNames((UA_Node*)localeIdArray, "LocaleIdArray");
    localeIdArray->nodeId.identifier.numeric = UA_NS0ID_SERVER_SERVERCAPABILITIES_LOCALEIDARRAY;
    UA_String enLocale = UA_STRING("en");
    UA_Variant_setArrayCopy(&localeIdArray->value.data.value.value,
                            &enLocale, 1, &UA_TYPES[UA_TYPES_STRING]);
    localeIdArray->value.data.value.hasValue = true;
    localeIdArray->valueRank = 1;
    localeIdArray->minimumSamplingInterval = 1.0;
    addNodeInternalWithType(server, (UA_Node*)localeIdArray,
                            UA_NODEID_NUMERIC(0, UA_NS0ID_SERVER_SERVERCAPABILITIES),
                            nodeIdHasProperty, UA_NODEID_NUMERIC(0, UA_NS0ID_PROPERTYTYPE));

    UA_VariableNode *maxBrowseContinuationPoints = UA_NodeStore_newVariableNode();
    copyNames((UA_Node*)maxBrowseContinuationPoints, "MaxBrowseContinuationPoints");
    maxBrowseContinuationPoints->nodeId.identifier.numeric =
        UA_NS0ID_SERVER_SERVERCAPABILITIES_MAXBROWSECONTINUATIONPOINTS;
    UA_Variant_setScalar(&maxBrowseContinuationPoints->value.data.value.value,
                         UA_UInt16_new(), &UA_TYPES[UA_TYPES_UINT16]);
    maxBrowseContinuationPoints->value.data.value.hasValue = true;
    addNodeInternalWithType(server, (UA_Node*)maxBrowseContinuationPoints,
                            UA_NODEID_NUMERIC(0, UA_NS0ID_SERVER_SERVERCAPABILITIES),
                            nodeIdHasProperty, UA_NODEID_NUMERIC(0, UA_NS0ID_PROPERTYTYPE));

    /** ServerProfileArray **/
#define MAX_PROFILEARRAY 16 //a *magic* limit to the number of supported profiles
#define ADDPROFILEARRAY(x) profileArray[profileArraySize++] = UA_STRING_ALLOC(x)
    UA_String profileArray[MAX_PROFILEARRAY];
    UA_UInt16 profileArraySize = 0;
    ADDPROFILEARRAY("http://opcfoundation.org/UA-Profile/Server/NanoEmbeddedDevice");

#ifdef UA_ENABLE_SERVICESET_NODEMANAGEMENT
    ADDPROFILEARRAY("http://opcfoundation.org/UA-Profile/Server/NodeManagement");
#endif
#ifdef UA_ENABLE_SERVICESET_METHOD
    ADDPROFILEARRAY("http://opcfoundation.org/UA-Profile/Server/Methods");
#endif
#ifdef UA_ENABLE_SUBSCRIPTIONS
    ADDPROFILEARRAY("http://opcfoundation.org/UA-Profile/Server/EmbeddedDataChangeSubscription");
#endif

    UA_VariableNode *serverProfileArray = UA_NodeStore_newVariableNode();
    copyNames((UA_Node*)serverProfileArray, "ServerProfileArray");
    serverProfileArray->nodeId.identifier.numeric = UA_NS0ID_SERVER_SERVERCAPABILITIES_SERVERPROFILEARRAY;
    UA_Variant_setArray(&serverProfileArray->value.data.value.value,
                        UA_Array_new(profileArraySize, &UA_TYPES[UA_TYPES_STRING]),
                        profileArraySize, &UA_TYPES[UA_TYPES_STRING]);
    for(UA_UInt16 i=0;i<profileArraySize;i++)
        ((UA_String *)serverProfileArray->value.data.value.value.data)[i] = profileArray[i];
    serverProfileArray->value.data.value.hasValue = true;
    serverProfileArray->valueRank = 1;
    serverProfileArray->minimumSamplingInterval = 1.0;
    addNodeInternalWithType(server, (UA_Node*)serverProfileArray,
                            UA_NODEID_NUMERIC(0, UA_NS0ID_SERVER_SERVERCAPABILITIES),
                            nodeIdHasProperty, UA_NODEID_NUMERIC(0, UA_NS0ID_PROPERTYTYPE));

    UA_VariableNode *softwareCertificates = UA_NodeStore_newVariableNode();
    copyNames((UA_Node*)softwareCertificates, "SoftwareCertificates");
    softwareCertificates->nodeId.identifier.numeric = UA_NS0ID_SERVER_SERVERCAPABILITIES_SOFTWARECERTIFICATES;
    softwareCertificates->dataType = UA_TYPES[UA_TYPES_SIGNEDSOFTWARECERTIFICATE].typeId;
    addNodeInternalWithType(server, (UA_Node*)softwareCertificates,
                            UA_NODEID_NUMERIC(0, UA_NS0ID_SERVER_SERVERCAPABILITIES),
                            nodeIdHasProperty, UA_NODEID_NUMERIC(0, UA_NS0ID_PROPERTYTYPE));

    UA_VariableNode *maxQueryContinuationPoints = UA_NodeStore_newVariableNode();
    copyNames((UA_Node*)maxQueryContinuationPoints, "MaxQueryContinuationPoints");
    maxQueryContinuationPoints->nodeId.identifier.numeric = UA_NS0ID_SERVER_SERVERCAPABILITIES_MAXQUERYCONTINUATIONPOINTS;
    UA_Variant_setScalar(&maxQueryContinuationPoints->value.data.value.value,
                         UA_UInt16_new(), &UA_TYPES[UA_TYPES_UINT16]);
    maxQueryContinuationPoints->value.data.value.hasValue = true;
    addNodeInternalWithType(server, (UA_Node*)maxQueryContinuationPoints,
                            UA_NODEID_NUMERIC(0, UA_NS0ID_SERVER_SERVERCAPABILITIES),
                            nodeIdHasProperty, UA_NODEID_NUMERIC(0, UA_NS0ID_PROPERTYTYPE));

    UA_VariableNode *maxHistoryContinuationPoints = UA_NodeStore_newVariableNode();
    copyNames((UA_Node*)maxHistoryContinuationPoints, "MaxHistoryContinuationPoints");
    maxHistoryContinuationPoints->nodeId.identifier.numeric = UA_NS0ID_SERVER_SERVERCAPABILITIES_MAXHISTORYCONTINUATIONPOINTS;
    UA_Variant_setScalar(&maxHistoryContinuationPoints->value.data.value.value,
                         UA_UInt16_new(), &UA_TYPES[UA_TYPES_UINT16]);
    maxHistoryContinuationPoints->value.data.value.hasValue = true;
    addNodeInternalWithType(server, (UA_Node*)maxHistoryContinuationPoints,
                            UA_NODEID_NUMERIC(0, UA_NS0ID_SERVER_SERVERCAPABILITIES),
                            nodeIdHasProperty, UA_NODEID_NUMERIC(0, UA_NS0ID_PROPERTYTYPE));

    UA_VariableNode *minSupportedSampleRate = UA_NodeStore_newVariableNode();
    copyNames((UA_Node*)minSupportedSampleRate, "MinSupportedSampleRate");
    minSupportedSampleRate->nodeId.identifier.numeric = UA_NS0ID_SERVER_SERVERCAPABILITIES_MINSUPPORTEDSAMPLERATE;
    UA_Variant_setScalar(&minSupportedSampleRate->value.data.value.value,
                         UA_Double_new(), &UA_TYPES[UA_TYPES_DOUBLE]);
    minSupportedSampleRate->value.data.value.hasValue = true;
    addNodeInternalWithType(server, (UA_Node*)minSupportedSampleRate,
                            UA_NODEID_NUMERIC(0, UA_NS0ID_SERVER_SERVERCAPABILITIES),
                            nodeIdHasProperty, UA_NODEID_NUMERIC(0, UA_NS0ID_PROPERTYTYPE));

    UA_ObjectNode *modellingRules = UA_NodeStore_newObjectNode();
    copyNames((UA_Node*)modellingRules, "ModellingRules");
    modellingRules->nodeId.identifier.numeric = UA_NS0ID_SERVER_SERVERCAPABILITIES_MODELLINGRULES;
    addNodeInternalWithType(server, (UA_Node*)modellingRules,
                            UA_NODEID_NUMERIC(0, UA_NS0ID_SERVER_SERVERCAPABILITIES), nodeIdHasProperty,
                            UA_NODEID_NUMERIC(0, UA_NS0ID_FOLDERTYPE));

    UA_ObjectNode *aggregateFunctions = UA_NodeStore_newObjectNode();
    copyNames((UA_Node*)aggregateFunctions, "AggregateFunctions");
    aggregateFunctions->nodeId.identifier.numeric = UA_NS0ID_SERVER_SERVERCAPABILITIES_AGGREGATEFUNCTIONS;
    addNodeInternalWithType(server, (UA_Node*)aggregateFunctions,
                            UA_NODEID_NUMERIC(0, UA_NS0ID_SERVER_SERVERCAPABILITIES),
                            nodeIdHasProperty, UA_NODEID_NUMERIC(0, UA_NS0ID_FOLDERTYPE));

    UA_ObjectNode *serverdiagnostics = UA_NodeStore_newObjectNode();
    copyNames((UA_Node*)serverdiagnostics, "ServerDiagnostics");
    serverdiagnostics->nodeId.identifier.numeric = UA_NS0ID_SERVER_SERVERDIAGNOSTICS;
    addNodeInternalWithType(server, (UA_Node*)serverdiagnostics,
                            UA_NODEID_NUMERIC(0, UA_NS0ID_SERVER),
                            nodeIdHasComponent, UA_NODEID_NUMERIC(0, UA_NS0ID_SERVERDIAGNOSTICSTYPE));

    UA_VariableNode *enabledFlag = UA_NodeStore_newVariableNode();
    copyNames((UA_Node*)enabledFlag, "EnabledFlag");
    enabledFlag->nodeId.identifier.numeric = UA_NS0ID_SERVER_SERVERDIAGNOSTICS_ENABLEDFLAG;
    UA_Variant_setScalar(&enabledFlag->value.data.value.value, UA_Boolean_new(),
                         &UA_TYPES[UA_TYPES_BOOLEAN]);
    enabledFlag->value.data.value.hasValue = true;
    enabledFlag->valueRank = 1;
    enabledFlag->minimumSamplingInterval = 1.0;
    addNodeInternalWithType(server, (UA_Node*)enabledFlag,
                            UA_NODEID_NUMERIC(0, UA_NS0ID_SERVER_SERVERDIAGNOSTICS),
                            nodeIdHasProperty, UA_NODEID_NUMERIC(0, UA_NS0ID_PROPERTYTYPE));

    UA_VariableNode *serverstatus = UA_NodeStore_newVariableNode();
    copyNames((UA_Node*)serverstatus, "ServerStatus");
    serverstatus->nodeId = UA_NODEID_NUMERIC(0, UA_NS0ID_SERVER_SERVERSTATUS);
    serverstatus->valueSource = UA_VALUESOURCE_DATASOURCE;
    serverstatus->value.dataSource = (UA_DataSource) {.handle = server, .read = readStatus,
                                                      .write = NULL};
    addNodeInternalWithType(server, (UA_Node*)serverstatus, UA_NODEID_NUMERIC(0, UA_NS0ID_SERVER),
                            nodeIdHasComponent, UA_NODEID_NUMERIC(0, UA_NS0ID_BASEDATAVARIABLETYPE));

    UA_VariableNode *starttime = UA_NodeStore_newVariableNode();
    copyNames((UA_Node*)starttime, "StartTime");
    starttime->nodeId = UA_NODEID_NUMERIC(0, UA_NS0ID_SERVER_SERVERSTATUS_STARTTIME);
    UA_Variant_setScalarCopy(&starttime->value.data.value.value,
                             &server->startTime, &UA_TYPES[UA_TYPES_DATETIME]);
    starttime->value.data.value.hasValue = true;
    addNodeInternalWithType(server, (UA_Node*)starttime,
                            UA_NODEID_NUMERIC(0, UA_NS0ID_SERVER_SERVERSTATUS),
                            nodeIdHasComponent, UA_NODEID_NUMERIC(0, UA_NS0ID_BASEDATAVARIABLETYPE));

    UA_VariableNode *currenttime = UA_NodeStore_newVariableNode();
    copyNames((UA_Node*)currenttime, "CurrentTime");
    currenttime->nodeId = UA_NODEID_NUMERIC(0, UA_NS0ID_SERVER_SERVERSTATUS_CURRENTTIME);
    currenttime->valueSource = UA_VALUESOURCE_DATASOURCE;
    currenttime->value.dataSource = (UA_DataSource) {.handle = NULL, .read = readCurrentTime,
                                                     .write = NULL};
    addNodeInternalWithType(server, (UA_Node*)currenttime,
                            UA_NODEID_NUMERIC(0, UA_NS0ID_SERVER_SERVERSTATUS),
                            nodeIdHasComponent, UA_NODEID_NUMERIC(0, UA_NS0ID_BASEDATAVARIABLETYPE));

    UA_VariableNode *state = UA_NodeStore_newVariableNode();
    copyNames((UA_Node*)state, "State");
    state->nodeId.identifier.numeric = UA_NS0ID_SERVER_SERVERSTATUS_STATE;
    UA_Variant_setScalar(&state->value.data.value.value, UA_ServerState_new(),
                         &UA_TYPES[UA_TYPES_SERVERSTATE]);
    state->value.data.value.hasValue = true;
    state->minimumSamplingInterval = 500.0f;
    addNodeInternalWithType(server, (UA_Node*)state, UA_NODEID_NUMERIC(0, UA_NS0ID_SERVER_SERVERSTATUS),
                            nodeIdHasComponent, UA_NODEID_NUMERIC(0, UA_NS0ID_BASEDATAVARIABLETYPE));

    UA_VariableNode *buildinfo = UA_NodeStore_newVariableNode();
    copyNames((UA_Node*)buildinfo, "BuildInfo");
    buildinfo->nodeId = UA_NODEID_NUMERIC(0, UA_NS0ID_SERVER_SERVERSTATUS_BUILDINFO);
    UA_Variant_setScalarCopy(&buildinfo->value.data.value.value,
                             &server->config.buildInfo, &UA_TYPES[UA_TYPES_BUILDINFO]);
    buildinfo->value.data.value.hasValue = true;
    addNodeInternalWithType(server, (UA_Node*)buildinfo,
                            UA_NODEID_NUMERIC(0, UA_NS0ID_SERVER_SERVERSTATUS),
                            nodeIdHasComponent, UA_NODEID_NUMERIC(0, UA_NS0ID_BUILDINFOTYPE));

    UA_VariableNode *producturi = UA_NodeStore_newVariableNode();
    copyNames((UA_Node*)producturi, "ProductUri");
    producturi->nodeId = UA_NODEID_NUMERIC(0, UA_NS0ID_SERVER_SERVERSTATUS_BUILDINFO_PRODUCTURI);
    UA_Variant_setScalarCopy(&producturi->value.data.value.value, &server->config.buildInfo.productUri,
                             &UA_TYPES[UA_TYPES_STRING]);
    producturi->value.data.value.hasValue = true;
    addNodeInternalWithType(server, (UA_Node*)producturi,
                            UA_NODEID_NUMERIC(0, UA_NS0ID_SERVER_SERVERSTATUS_BUILDINFO),
                            nodeIdHasComponent, UA_NODEID_NUMERIC(0, UA_NS0ID_BASEDATAVARIABLETYPE));

    UA_VariableNode *manufacturername = UA_NodeStore_newVariableNode();
    copyNames((UA_Node*)manufacturername, "ManufacturerName");
    manufacturername->nodeId = UA_NODEID_NUMERIC(0, UA_NS0ID_SERVER_SERVERSTATUS_BUILDINFO_MANUFACTURERNAME);
    UA_Variant_setScalarCopy(&manufacturername->value.data.value.value,
                             &server->config.buildInfo.manufacturerName,
                             &UA_TYPES[UA_TYPES_STRING]);
    manufacturername->value.data.value.hasValue = true;
    addNodeInternalWithType(server, (UA_Node*)manufacturername,
                            UA_NODEID_NUMERIC(0, UA_NS0ID_SERVER_SERVERSTATUS_BUILDINFO),
                            nodeIdHasComponent, UA_NODEID_NUMERIC(0, UA_NS0ID_BASEDATAVARIABLETYPE));

    UA_VariableNode *productname = UA_NodeStore_newVariableNode();
    copyNames((UA_Node*)productname, "ProductName");
    productname->nodeId = UA_NODEID_NUMERIC(0, UA_NS0ID_SERVER_SERVERSTATUS_BUILDINFO_PRODUCTNAME);
    UA_Variant_setScalarCopy(&productname->value.data.value.value, &server->config.buildInfo.productName,
                             &UA_TYPES[UA_TYPES_STRING]);
    productname->value.data.value.hasValue = true;
    addNodeInternalWithType(server, (UA_Node*)productname,
                            UA_NODEID_NUMERIC(0, UA_NS0ID_SERVER_SERVERSTATUS_BUILDINFO),
                            nodeIdHasComponent, UA_NODEID_NUMERIC(0, UA_NS0ID_BASEDATAVARIABLETYPE));

    UA_VariableNode *softwareversion = UA_NodeStore_newVariableNode();
    copyNames((UA_Node*)softwareversion, "SoftwareVersion");
    softwareversion->nodeId = UA_NODEID_NUMERIC(0, UA_NS0ID_SERVER_SERVERSTATUS_BUILDINFO_SOFTWAREVERSION);
    UA_Variant_setScalarCopy(&softwareversion->value.data.value.value,
                             &server->config.buildInfo.softwareVersion, &UA_TYPES[UA_TYPES_STRING]);
    softwareversion->value.data.value.hasValue = true;
    addNodeInternalWithType(server, (UA_Node*)softwareversion,
                            UA_NODEID_NUMERIC(0, UA_NS0ID_SERVER_SERVERSTATUS_BUILDINFO),
                            nodeIdHasComponent, UA_NODEID_NUMERIC(0, UA_NS0ID_BASEDATAVARIABLETYPE));

    UA_VariableNode *buildnumber = UA_NodeStore_newVariableNode();
    copyNames((UA_Node*)buildnumber, "BuildNumber");
    buildnumber->nodeId = UA_NODEID_NUMERIC(0, UA_NS0ID_SERVER_SERVERSTATUS_BUILDINFO_BUILDNUMBER);
    UA_Variant_setScalarCopy(&buildnumber->value.data.value.value, &server->config.buildInfo.buildNumber,
                             &UA_TYPES[UA_TYPES_STRING]);
    buildnumber->value.data.value.hasValue = true;
    addNodeInternalWithType(server, (UA_Node*)buildnumber,
                            UA_NODEID_NUMERIC(0, UA_NS0ID_SERVER_SERVERSTATUS_BUILDINFO),
                            nodeIdHasComponent, UA_NODEID_NUMERIC(0, UA_NS0ID_BASEDATAVARIABLETYPE));

    UA_VariableNode *builddate = UA_NodeStore_newVariableNode();
    copyNames((UA_Node*)builddate, "BuildDate");
    builddate->nodeId = UA_NODEID_NUMERIC(0, UA_NS0ID_SERVER_SERVERSTATUS_BUILDINFO_BUILDDATE);
    UA_Variant_setScalarCopy(&builddate->value.data.value.value, &server->config.buildInfo.buildDate,
                             &UA_TYPES[UA_TYPES_DATETIME]);
    builddate->value.data.value.hasValue = true;
    addNodeInternalWithType(server, (UA_Node*)builddate,
                            UA_NODEID_NUMERIC(0, UA_NS0ID_SERVER_SERVERSTATUS_BUILDINFO),
                            nodeIdHasComponent, UA_NODEID_NUMERIC(0, UA_NS0ID_BASEDATAVARIABLETYPE));

    UA_VariableNode *secondstillshutdown = UA_NodeStore_newVariableNode();
    copyNames((UA_Node*)secondstillshutdown, "SecondsTillShutdown");
    secondstillshutdown->nodeId = UA_NODEID_NUMERIC(0, UA_NS0ID_SERVER_SERVERSTATUS_SECONDSTILLSHUTDOWN);
    UA_Variant_setScalar(&secondstillshutdown->value.data.value.value, UA_UInt32_new(),
                         &UA_TYPES[UA_TYPES_UINT32]);
    secondstillshutdown->value.data.value.hasValue = true;
    addNodeInternalWithType(server, (UA_Node*)secondstillshutdown,
                            UA_NODEID_NUMERIC(0, UA_NS0ID_SERVER_SERVERSTATUS),
                            nodeIdHasComponent, UA_NODEID_NUMERIC(0, UA_NS0ID_BASEDATAVARIABLETYPE));

    UA_VariableNode *shutdownreason = UA_NodeStore_newVariableNode();
    copyNames((UA_Node*)shutdownreason, "ShutdownReason");
    shutdownreason->nodeId = UA_NODEID_NUMERIC(0, UA_NS0ID_SERVER_SERVERSTATUS_SHUTDOWNREASON);
    UA_Variant_setScalar(&shutdownreason->value.data.value.value, UA_LocalizedText_new(),
                         &UA_TYPES[UA_TYPES_LOCALIZEDTEXT]);
    shutdownreason->value.data.value.hasValue = true;
    addNodeInternalWithType(server, (UA_Node*)shutdownreason,
                            UA_NODEID_NUMERIC(0, UA_NS0ID_SERVER_SERVERSTATUS),
                            nodeIdHasComponent, UA_NODEID_NUMERIC(0, UA_NS0ID_BASEDATAVARIABLETYPE));

    UA_VariableNode *servicelevel = UA_NodeStore_newVariableNode();
    copyNames((UA_Node*)servicelevel, "ServiceLevel");
    servicelevel->nodeId = UA_NODEID_NUMERIC(0, UA_NS0ID_SERVER_SERVICELEVEL);
    servicelevel->valueSource = UA_VALUESOURCE_DATASOURCE;
    servicelevel->value.dataSource = (UA_DataSource) {.handle = server, .read = readServiceLevel,
                                                      .write = NULL};
    addNodeInternalWithType(server, (UA_Node*)servicelevel,
                            UA_NODEID_NUMERIC(0, UA_NS0ID_SERVER), nodeIdHasComponent,
                            UA_NODEID_NUMERIC(0, UA_NS0ID_PROPERTYTYPE));

    UA_VariableNode *auditing = UA_NodeStore_newVariableNode();
    copyNames((UA_Node*)auditing, "Auditing");
    auditing->nodeId = UA_NODEID_NUMERIC(0, UA_NS0ID_SERVER_AUDITING);
    auditing->valueSource = UA_VALUESOURCE_DATASOURCE;
    auditing->value.dataSource = (UA_DataSource) {.handle = server, .read = readAuditing, .write = NULL};
    addNodeInternalWithType(server, (UA_Node*)auditing,
                            UA_NODEID_NUMERIC(0, UA_NS0ID_SERVER), nodeIdHasComponent,
                            UA_NODEID_NUMERIC(0, UA_NS0ID_PROPERTYTYPE));

    UA_ObjectNode *vendorServerInfo = UA_NodeStore_newObjectNode();
    copyNames((UA_Node*)vendorServerInfo, "VendorServerInfo");
    vendorServerInfo->nodeId.identifier.numeric = UA_NS0ID_SERVER_VENDORSERVERINFO;
    addNodeInternalWithType(server, (UA_Node*)vendorServerInfo,
                            UA_NODEID_NUMERIC(0, UA_NS0ID_SERVER), nodeIdHasProperty,
                            UA_NODEID_NUMERIC(0, UA_NS0ID_BASEOBJECTTYPE));
    /*
    addReferenceInternal(server, UA_NODEID_NUMERIC(0, UA_NS0ID_SERVER_VENDORSERVERINFO),
                         nodeIdHasTypeDefinition, UA_EXPANDEDNODEID_NUMERIC(0, UA_NS0ID_VENDORSERVERINFOTYPE), true);
    */


    UA_ObjectNode *serverRedundancy = UA_NodeStore_newObjectNode();
    copyNames((UA_Node*)serverRedundancy, "ServerRedundancy");
    serverRedundancy->nodeId.identifier.numeric = UA_NS0ID_SERVER_SERVERREDUNDANCY;
    addNodeInternalWithType(server, (UA_Node*)serverRedundancy,
                            UA_NODEID_NUMERIC(0, UA_NS0ID_SERVER), nodeIdHasProperty,
                            UA_NODEID_NUMERIC(0, UA_NS0ID_BASEOBJECTTYPE));
    /*
    addReferenceInternal(server, UA_NODEID_NUMERIC(0, UA_NS0ID_SERVER_SERVERREDUNDANCY),
                         nodeIdHasTypeDefinition, UA_EXPANDEDNODEID_NUMERIC(0, UA_NS0ID_SERVERREDUNDANCYTYPE), true);
    */

    UA_VariableNode *redundancySupport = UA_NodeStore_newVariableNode();
    copyNames((UA_Node*)redundancySupport, "RedundancySupport");
    redundancySupport->nodeId = UA_NODEID_NUMERIC(0, UA_NS0ID_SERVER_SERVERREDUNDANCY_REDUNDANCYSUPPORT);
    //FIXME: enum is needed for type letting it uninitialized for now
    UA_Variant_setScalar(&redundancySupport->value.data.value.value, UA_Int32_new(),
                         &UA_TYPES[UA_TYPES_INT32]);
    redundancySupport->value.data.value.hasValue = true;
    addNodeInternalWithType(server, (UA_Node*)redundancySupport,
                            UA_NODEID_NUMERIC(0, UA_NS0ID_SERVER_SERVERREDUNDANCY),
                            nodeIdHasProperty, UA_NODEID_NUMERIC(0, UA_NS0ID_PROPERTYTYPE));

#if defined(UA_ENABLE_METHODCALLS) && defined(UA_ENABLE_SUBSCRIPTIONS)
    UA_Argument inputArguments;
    UA_Argument_init(&inputArguments);
    inputArguments.dataType = UA_TYPES[UA_TYPES_UINT32].typeId;
    inputArguments.name = UA_STRING("SubscriptionId");
    inputArguments.valueRank = -1; /* scalar argument */

    UA_Argument outputArguments[2];
    UA_Argument_init(&outputArguments[0]);
    outputArguments[0].dataType = UA_TYPES[UA_TYPES_UINT32].typeId;
    outputArguments[0].name = UA_STRING("ServerHandles");
    outputArguments[0].valueRank = 1;

    UA_Argument_init(&outputArguments[1]);
    outputArguments[1].dataType = UA_TYPES[UA_TYPES_UINT32].typeId;
    outputArguments[1].name = UA_STRING("ClientHandles");
    outputArguments[1].valueRank = 1;

    UA_MethodAttributes addmethodattributes;
    UA_MethodAttributes_init(&addmethodattributes);
    addmethodattributes.displayName = UA_LOCALIZEDTEXT("", "GetMonitoredItems");
    addmethodattributes.executable = true;
    addmethodattributes.userExecutable = true;

    UA_Server_addMethodNode(server, UA_NODEID_NUMERIC(0, UA_NS0ID_SERVER_GETMONITOREDITEMS),
        UA_NODEID_NUMERIC(0, UA_NS0ID_SERVER),
        UA_NODEID_NUMERIC(0, UA_NS0ID_HASCOMPONENT),
        UA_QUALIFIEDNAME(0, "GetMonitoredItems"), addmethodattributes,
        GetMonitoredItems, /* callback of the method node */
        NULL, /* handle passed with the callback */
        1, &inputArguments, 2, outputArguments, NULL);
#endif

    return server;
}

#ifdef UA_ENABLE_DISCOVERY
static UA_StatusCode register_server_with_discovery_server(UA_Server *server, const char* discoveryServerUrl, const UA_Boolean isUnregister, const char* semaphoreFilePath) {
    UA_Client *client = UA_Client_new(UA_ClientConfig_standard);
    UA_StatusCode retval = UA_Client_connect(client, discoveryServerUrl);
    if(retval != UA_STATUSCODE_GOOD) {
        UA_Client_delete(client);
        return retval;
    }

    UA_RegisterServerRequest request;
    UA_RegisterServerRequest_init(&request);

    request.requestHeader.timestamp = UA_DateTime_now();
    request.requestHeader.timeoutHint = 10000;

    request.server.isOnline = !isUnregister;

    // copy all the required data from applicationDescription to request
    retval |= UA_String_copy(&server->config.applicationDescription.applicationUri, &request.server.serverUri);
    retval |= UA_String_copy(&server->config.applicationDescription.productUri, &request.server.productUri);

    request.server.serverNamesSize = 1;
    request.server.serverNames = UA_malloc(sizeof(UA_LocalizedText));
    if (!request.server.serverNames) {
        UA_Client_disconnect(client);
        UA_Client_delete(client);
        return UA_STATUSCODE_BADOUTOFMEMORY;
    }
    retval |= UA_LocalizedText_copy(&server->config.applicationDescription.applicationName, &request.server.serverNames[0]);
    
    request.server.serverType = server->config.applicationDescription.applicationType;
    retval |= UA_String_copy(&server->config.applicationDescription.gatewayServerUri, &request.server.gatewayServerUri);
    // TODO where do we get the discoveryProfileUri for application data?

    request.server.discoveryUrls = UA_malloc(sizeof(UA_String) * server->config.applicationDescription.discoveryUrlsSize);
    if (!request.server.serverNames) {
        UA_RegisteredServer_deleteMembers(&request.server);
        UA_Client_disconnect(client);
        UA_Client_delete(client);
        return UA_STATUSCODE_BADOUTOFMEMORY;
    }
    for (size_t i = 0; i<server->config.applicationDescription.discoveryUrlsSize; i++) {
        retval |= UA_String_copy(&server->config.applicationDescription.discoveryUrls[i], &request.server.discoveryUrls[i]);
    }

    /* add the discoveryUrls from the networklayers */
    UA_String *disc = UA_realloc(request.server.discoveryUrls, sizeof(UA_String) *
                                                                           (request.server.discoveryUrlsSize + server->config.networkLayersSize));
    if(!disc) {
        UA_RegisteredServer_deleteMembers(&request.server);
        UA_Client_disconnect(client);
        UA_Client_delete(client);
        return UA_STATUSCODE_BADOUTOFMEMORY;
    }
    size_t existing = request.server.discoveryUrlsSize;
    request.server.discoveryUrls = disc;
    request.server.discoveryUrlsSize += server->config.networkLayersSize;

    // TODO: Add nl only if discoveryUrl not already present
    for(size_t i = 0; i < server->config.networkLayersSize; i++) {
        UA_ServerNetworkLayer *nl = &server->config.networkLayers[i];
        UA_String_copy(&nl->discoveryUrl, &request.server.discoveryUrls[existing + i]);
    }

    if (semaphoreFilePath) {
        request.server.semaphoreFilePath = UA_String_fromChars(semaphoreFilePath);
    }

    // now send the request
    UA_RegisterServerResponse response;
    UA_RegisterServerResponse_init(&response);
    __UA_Client_Service(client, &request, &UA_TYPES[UA_TYPES_REGISTERSERVERREQUEST],
                        &response, &UA_TYPES[UA_TYPES_REGISTERSERVERRESPONSE]);

    UA_RegisterServerRequest_deleteMembers(&request);

    if(response.responseHeader.serviceResult != UA_STATUSCODE_GOOD) {
        UA_LOG_ERROR(server->config.logger, UA_LOGCATEGORY_CLIENT,
                     "RegisterServer failed with statuscode 0x%08x", response.responseHeader.serviceResult);
        UA_RegisterServerResponse_deleteMembers(&response);
        UA_Client_disconnect(client);
        UA_Client_delete(client);
        return response.responseHeader.serviceResult;
    }


    UA_Client_disconnect(client);
    UA_Client_delete(client);

    return UA_STATUSCODE_GOOD;
}

UA_StatusCode UA_Server_register_discovery(UA_Server *server, const char* discoveryServerUrl, const char* semaphoreFilePath) {
    return register_server_with_discovery_server(server, discoveryServerUrl, UA_FALSE, semaphoreFilePath);
}

UA_StatusCode UA_Server_unregister_discovery(UA_Server *server, const char* discoveryServerUrl) {
    return register_server_with_discovery_server(server, discoveryServerUrl, UA_TRUE, NULL);
}
#endif<|MERGE_RESOLUTION|>--- conflicted
+++ resolved
@@ -236,6 +236,7 @@
 #endif
     UA_Array_delete(server->namespaces, server->namespacesSize, &UA_TYPES[UA_TYPES_STRING]);
 
+
     //todo: rework
     for(size_t i=0;i<server->applicationsSize;i++){
         UA_ApplicationDescription_deleteMembers(&server->applications[i].description);
@@ -250,7 +251,6 @@
         UA_EndpointDescription_deleteMembers(&server->endpoints[i].description);
     }
     UA_free(server->endpoints);
-
 
 #ifdef UA_ENABLE_DISCOVERY
     registeredServer_list_entry *current, *temp;
@@ -435,22 +435,6 @@
     variabletype->nodeId.identifier.numeric = variabletypeid;
     variabletype->isAbstract = abstract;
     return variabletype;
-}
-
-<<<<<<< HEAD
-static void
-addVariableTypeNode_organized(UA_Server *server, char* name, UA_UInt32 variabletypeid,
-                              UA_UInt32 parent, UA_Boolean abstract) {
-    UA_VariableTypeNode *variabletype = createVariableTypeNode(server, name, variabletypeid, parent, abstract);
-    addNodeInternal(server, (UA_Node*)variabletype, UA_NODEID_NUMERIC(0, parent), nodeIdOrganizes);
-}
-
-static void
-addVariableTypeNode_subtype(UA_Server *server, char* name, UA_UInt32 variabletypeid,
-                            UA_UInt32 parent, UA_Boolean abstract) {
-    UA_VariableTypeNode *variabletype =
-        createVariableTypeNode(server, name, variabletypeid, parent, abstract);
-    addNodeInternal(server, (UA_Node*)variabletype, UA_NODEID_NUMERIC(0, parent), nodeIdHasSubType);
 }
 
 UA_StatusCode
@@ -472,8 +456,6 @@
     return retval;
 }
 
-=======
->>>>>>> 24604543
 #if defined(UA_ENABLE_METHODCALLS) && defined(UA_ENABLE_SUBSCRIPTIONS)
 static UA_StatusCode
 GetMonitoredItems(void *handle, const UA_NodeId objectId, size_t inputSize,
@@ -544,6 +526,47 @@
     ns[1] = 1;
     UA_Server_addApplication(server,&server->config.applicationDescription,ns,2);
     UA_Array_delete(ns,2,&UA_TYPES[UA_TYPES_UINT16]);
+    /* Create endpoints w/o endpointurl. It is added from the networklayers at startup */
+
+//    for(size_t i = 0; i < server->config.networkLayersSize; i++) {
+//        UA_EndpointDescription *endpoint = &server->endpointDescriptions[i];
+//        endpoint->securityMode = UA_MESSAGESECURITYMODE_NONE;
+//        endpoint->securityPolicyUri =
+//            UA_STRING_ALLOC("http://opcfoundation.org/UA/SecurityPolicy#None");
+//        endpoint->transportProfileUri =
+//            UA_STRING_ALLOC("http://opcfoundation.org/UA-Profile/Transport/uatcp-uasc-uabinary");
+//
+//        size_t policies = 0;
+//        if(server->config.enableAnonymousLogin)
+//            policies++;
+//        if(server->config.enableUsernamePasswordLogin)
+//            policies++;
+//        endpoint->userIdentityTokensSize = policies;
+//        endpoint->userIdentityTokens = UA_Array_new(policies, &UA_TYPES[UA_TYPES_USERTOKENPOLICY]);
+//
+//        size_t currentIndex = 0;
+//        if(server->config.enableAnonymousLogin) {
+//            UA_UserTokenPolicy_init(&endpoint->userIdentityTokens[currentIndex]);
+//            endpoint->userIdentityTokens[currentIndex].tokenType = UA_USERTOKENTYPE_ANONYMOUS;
+//            endpoint->userIdentityTokens[currentIndex].policyId = UA_STRING_ALLOC(ANONYMOUS_POLICY);
+//            currentIndex++;
+//        }
+//        if(server->config.enableUsernamePasswordLogin) {
+//            UA_UserTokenPolicy_init(&endpoint->userIdentityTokens[currentIndex]);
+//            endpoint->userIdentityTokens[currentIndex].tokenType = UA_USERTOKENTYPE_USERNAME;
+//            endpoint->userIdentityTokens[currentIndex].policyId = UA_STRING_ALLOC(USERNAME_POLICY);
+//        }
+//
+//        /* The standard says "the HostName specified in the Server Certificate is the
+//           same as the HostName contained in the endpointUrl provided in the
+//           EndpointDescription */
+//         UA_String_copy(&server->config.serverCertificate, &endpoint->serverCertificate);
+//         UA_ApplicationDescription_copy(&server->config.applicationDescription, &endpoint->server);
+//
+//        /* copy the discovery url only once the networlayer has been started */
+//        // UA_String_copy(&server->config.networkLayers[i].discoveryUrl, &endpoint->endpointUrl);
+//    }
+
     UA_SecureChannelManager_init(&server->secureChannelManager, server);
     UA_SessionManager_init(&server->sessionManager, server);
 
